--- conflicted
+++ resolved
@@ -1,12 +1,8 @@
 import { isFunction } from 'lodash';
 import React, { FC } from 'react';
 
-<<<<<<< HEAD
-import { ThresholdsConfig, ThresholdsMode, VizOrientation, getFieldConfigWithMinMax, LinkModel } from '@grafana/data';
+import { ThresholdsConfig, ThresholdsMode, VizOrientation, getFieldConfigWithMinMax } from '@grafana/data';
 import { BarGaugeDisplayMode } from '@grafana/schema';
-=======
-import { ThresholdsConfig, ThresholdsMode, VizOrientation, getFieldConfigWithMinMax } from '@grafana/data';
->>>>>>> 73c215ae
 
 import { BarGauge } from '../BarGauge/BarGauge';
 import { DataLinksContextMenu, DataLinksContextMenuApi } from '../DataLinks/DataLinksContextMenu';
