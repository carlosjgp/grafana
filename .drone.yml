--- conflicted
+++ resolved
@@ -3014,108 +3014,6 @@
   disable: true
 depends_on: []
 environment:
-<<<<<<< HEAD
-  EDITION: enterprise2
-image_pull_secrets:
-- dockerconfigjson
-kind: pipeline
-name: release-enterprise2-test-backend
-node:
-  type: no-parallel
-platform:
-  arch: amd64
-  os: linux
-services: []
-steps:
-- commands:
-  - git clone "https://$${GITHUB_TOKEN}@github.com/grafana/grafana-enterprise.git"
-  - cd grafana-enterprise
-  - git checkout ${DRONE_TAG}
-  environment:
-    GITHUB_TOKEN:
-      from_secret: github_token
-  image: grafana/build-container:1.6.4
-  name: clone-enterprise
-- commands:
-  - mkdir -p bin
-  - curl -fL -o bin/grabpl https://grafana-downloads.storage.googleapis.com/grafana-build-pipeline/v3.0.14/grabpl
-  - chmod +x bin/grabpl
-  image: byrnedo/alpine-curl:0.1.8
-  name: grabpl
-- commands:
-  - mv bin/grabpl /tmp/
-  - rmdir bin
-  - mv grafana-enterprise /tmp/
-  - /tmp/grabpl init-enterprise --github-token $${GITHUB_TOKEN} /tmp/grafana-enterprise
-    ${DRONE_TAG}
-  - mv /tmp/grafana-enterprise/deployment_tools_config.json deployment_tools_config.json
-  - mkdir bin
-  - mv /tmp/grabpl bin/
-  depends_on:
-  - clone-enterprise
-  environment:
-    GITHUB_TOKEN:
-      from_secret: github_token
-  image: grafana/build-container:1.6.4
-  name: init-enterprise
-- commands:
-  - echo $DRONE_RUNNER_NAME
-  image: alpine:3.15.6
-  name: identify-runner
-- commands:
-  - go build -o ./bin/build -ldflags '-extldflags -static' ./pkg/build/cmd
-  depends_on:
-  - init-enterprise
-  environment:
-    CGO_ENABLED: 0
-  image: golang:1.19.3
-  name: compile-build-cmd
-- commands:
-  - '# It is required that code generated from Thema/CUE be committed and in sync
-    with its inputs.'
-  - '# The following command will fail if running code generators produces any diff
-    in output.'
-  - CODEGEN_VERIFY=1 make gen-cue
-  depends_on:
-  - init-enterprise
-  image: grafana/build-container:1.6.4
-  name: verify-gen-cue
-- commands:
-  - make gen-go
-  depends_on:
-  - verify-gen-cue
-  image: grafana/build-container:1.6.4
-  name: wire-install
-- commands:
-  - go test -tags=pro -covermode=atomic -timeout=5m ./pkg/...
-  depends_on:
-  - wire-install
-  image: grafana/build-container:1.6.4
-  name: test-backend-enterprise2
-- commands:
-  - go test -run Integration -covermode=atomic -timeout=5m ./pkg/...
-  depends_on:
-  - wire-install
-  image: grafana/build-container:1.6.4
-  name: test-backend-integration
-trigger:
-  event:
-    exclude:
-    - promote
-  ref:
-  - refs/tags/v*
-type: docker
-volumes:
-- host:
-    path: /var/run/docker.sock
-  name: docker
----
-clone:
-  disable: true
-depends_on: []
-environment:
-=======
->>>>>>> 09d91d1f
   EDITION: enterprise
 image_pull_secrets:
 - dockerconfigjson
@@ -5075,104 +4973,6 @@
   disable: true
 depends_on: []
 environment:
-<<<<<<< HEAD
-  EDITION: enterprise2
-image_pull_secrets:
-- dockerconfigjson
-kind: pipeline
-name: release-branch-enterprise2-test-backend
-node:
-  type: no-parallel
-platform:
-  arch: amd64
-  os: linux
-services: []
-steps:
-- commands:
-  - git clone "https://$${GITHUB_TOKEN}@github.com/grafana/grafana-enterprise.git"
-  - cd grafana-enterprise
-  - git checkout ${DRONE_BRANCH}
-  environment:
-    GITHUB_TOKEN:
-      from_secret: github_token
-  image: grafana/build-container:1.6.4
-  name: clone-enterprise
-- commands:
-  - mkdir -p bin
-  - curl -fL -o bin/grabpl https://grafana-downloads.storage.googleapis.com/grafana-build-pipeline/v3.0.14/grabpl
-  - chmod +x bin/grabpl
-  image: byrnedo/alpine-curl:0.1.8
-  name: grabpl
-- commands:
-  - mv bin/grabpl /tmp/
-  - rmdir bin
-  - mv grafana-enterprise /tmp/
-  - /tmp/grabpl init-enterprise --github-token $${GITHUB_TOKEN} /tmp/grafana-enterprise
-  - mv /tmp/grafana-enterprise/deployment_tools_config.json deployment_tools_config.json
-  - mkdir bin
-  - mv /tmp/grabpl bin/
-  depends_on:
-  - clone-enterprise
-  environment:
-    GITHUB_TOKEN:
-      from_secret: github_token
-  image: grafana/build-container:1.6.4
-  name: init-enterprise
-- commands:
-  - echo $DRONE_RUNNER_NAME
-  image: alpine:3.15.6
-  name: identify-runner
-- commands:
-  - go build -o ./bin/build -ldflags '-extldflags -static' ./pkg/build/cmd
-  depends_on:
-  - init-enterprise
-  environment:
-    CGO_ENABLED: 0
-  image: golang:1.19.3
-  name: compile-build-cmd
-- commands:
-  - '# It is required that code generated from Thema/CUE be committed and in sync
-    with its inputs.'
-  - '# The following command will fail if running code generators produces any diff
-    in output.'
-  - CODEGEN_VERIFY=1 make gen-cue
-  depends_on:
-  - init-enterprise
-  image: grafana/build-container:1.6.4
-  name: verify-gen-cue
-- commands:
-  - make gen-go
-  depends_on:
-  - verify-gen-cue
-  image: grafana/build-container:1.6.4
-  name: wire-install
-- commands:
-  - go test -tags=pro -covermode=atomic -timeout=5m ./pkg/...
-  depends_on:
-  - wire-install
-  image: grafana/build-container:1.6.4
-  name: test-backend-enterprise2
-- commands:
-  - go test -run Integration -covermode=atomic -timeout=5m ./pkg/...
-  depends_on:
-  - wire-install
-  image: grafana/build-container:1.6.4
-  name: test-backend-integration
-trigger:
-  ref:
-  - refs/heads/v[0-9]*
-type: docker
-volumes:
-- host:
-    path: /var/run/docker.sock
-  name: docker
----
-clone:
-  disable: true
-depends_on: []
-environment:
-=======
->>>>>>> 09d91d1f
   EDITION: enterprise
 image_pull_secrets:
 - dockerconfigjson
@@ -5623,10 +5423,6 @@
 name: packages_secret_access_key
 ---
 kind: signature
-<<<<<<< HEAD
-hmac: 7636ef4cc5a5eb65a8385a05e203a816886937f72b445770e8658dd63d5a6858
-=======
-hmac: bbc179e84a651150c80ff37442ae77605613dfdda47aa72604016b090715a12b
->>>>>>> 09d91d1f
+hmac: 14df43b1690ba21df6d3eed59dc8e717113a99fd1062f62c6c164fc911992b97
 
 ...