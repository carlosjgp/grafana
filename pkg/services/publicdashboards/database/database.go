package database

import (
	"context"
	"encoding/json"

	"github.com/grafana/grafana/pkg/infra/db"
	"github.com/grafana/grafana/pkg/infra/log"
	"github.com/grafana/grafana/pkg/models"
	"github.com/grafana/grafana/pkg/services/dashboards"
	"github.com/grafana/grafana/pkg/services/publicdashboards"
	. "github.com/grafana/grafana/pkg/services/publicdashboards/models"
)

// Define the storage implementation. We're generating the mock implementation
// automatically
type PublicDashboardStoreImpl struct {
	sqlStore db.DB
	log      log.Logger
}

var LogPrefix = "publicdashboards.store"

// Gives us a compile time error if our database does not adhere to contract of
// the interface
var _ publicdashboards.Store = (*PublicDashboardStoreImpl)(nil)

// Factory used by wire to dependency injection
func ProvideStore(sqlStore db.DB) *PublicDashboardStoreImpl {
	return &PublicDashboardStoreImpl{
		sqlStore: sqlStore,
		log:      log.New(LogPrefix),
	}
}

// FindAll Returns a list of public dashboards by orgId
func (d *PublicDashboardStoreImpl) FindAll(ctx context.Context, orgId int64) ([]PublicDashboardListResponse, error) {
	resp := make([]PublicDashboardListResponse, 0)

	err := d.sqlStore.WithDbSession(ctx, func(sess *db.Session) error {
		sess.Table("dashboard_public").
			Join("LEFT", "dashboard", "dashboard.uid = dashboard_public.dashboard_uid AND dashboard.org_id = dashboard_public.org_id").
			Cols("dashboard_public.uid", "dashboard_public.access_token", "dashboard_public.dashboard_uid", "dashboard_public.is_enabled", "dashboard.title").
			Where("dashboard_public.org_id = ?", orgId).
			OrderBy(" is_enabled DESC, dashboard.title IS NULL, dashboard.title ASC")

		err := sess.Find(&resp)
		return err
	})

	if err != nil {
		return nil, err
	}

	return resp, nil
}

// FindDashboard returns a dashboard by orgId and dashboardUid
func (d *PublicDashboardStoreImpl) FindDashboard(ctx context.Context, orgId int64, dashboardUid string) (*models.Dashboard, error) {
	dashboard := &models.Dashboard{OrgId: orgId, Uid: dashboardUid}

	var found bool
	err := d.sqlStore.WithDbSession(ctx, func(sess *db.Session) error {
		var err error
		found, err = sess.Get(dashboard)
		return err
	})

	if !found {
		return nil, nil
	}

	return dashboard, err
}

// Find Returns public dashboard by Uid or nil if not found
func (d *PublicDashboardStoreImpl) Find(ctx context.Context, uid string) (*PublicDashboard, error) {
	if uid == "" {
		return nil, nil
	}

	var found bool
	pdRes := &PublicDashboard{Uid: uid}
	err := d.sqlStore.WithDbSession(ctx, func(sess *db.Session) error {
		var err error
		found, err = sess.Get(pdRes)
		return err
	})

	if err != nil {
		return nil, err
	}

	if !found {
		return nil, nil
	}

	return pdRes, err
}

// FindByAccessToken Returns public dashboard by access token or nil if not found
func (d *PublicDashboardStoreImpl) FindByAccessToken(ctx context.Context, accessToken string) (*PublicDashboard, error) {
	if accessToken == "" {
		return nil, nil
	}

	var found bool
	pdRes := &PublicDashboard{AccessToken: accessToken}
	err := d.sqlStore.WithDbSession(ctx, func(sess *db.Session) error {
		var err error
		found, err = sess.Get(pdRes)
		return err
	})

	if err != nil {
		return nil, err
	}

	if !found {
		return nil, nil
	}

	return pdRes, err
}

// FindByDashboardUid Retrieves public dashboard by dashboard uid or nil if not found
func (d *PublicDashboardStoreImpl) FindByDashboardUid(ctx context.Context, orgId int64, dashboardUid string) (*PublicDashboard, error) {
	if dashboardUid == "" || orgId == 0 {
		return nil, nil
	}

<<<<<<< HEAD
	exists := false
	pdRes := &PublicDashboard{OrgId: orgId, DashboardUid: dashboardUid}
	err := d.sqlStore.WithTransactionalDbSession(ctx, func(sess *db.Session) error {
		var err error
		exists, err = sess.Get(pdRes)

=======
	var found bool
	publicDashboard := &PublicDashboard{OrgId: orgId, DashboardUid: dashboardUid}
	err := d.sqlStore.WithDbSession(ctx, func(sess *db.Session) error {
		var err error
		found, err = sess.Get(publicDashboard)
>>>>>>> 45234e76
		if err != nil {
			return err
		}

		return nil
	})

	if err != nil {
		return nil, err
	}

<<<<<<< HEAD
	if exists {
		return pdRes, err
	}

	return nil, err
=======
	if !found {
		return nil, nil
	}

	return publicDashboard, err
>>>>>>> 45234e76
}

// Save Persists public dashboard
func (d *PublicDashboardStoreImpl) Save(ctx context.Context, cmd SavePublicDashboardCommand) error {
	if cmd.PublicDashboard.DashboardUid == "" {
		return dashboards.ErrDashboardIdentifierNotSet
	}

	err := d.sqlStore.WithDbSession(ctx, func(sess *db.Session) error {
		_, err := sess.UseBool("is_enabled").Insert(&cmd.PublicDashboard)
		if err != nil {
			return err
		}

		return nil
	})

	return err
}

// Update updates existing public dashboard
func (d *PublicDashboardStoreImpl) Update(ctx context.Context, cmd SavePublicDashboardCommand) error {
	err := d.sqlStore.WithDbSession(ctx, func(sess *db.Session) error {
		timeSettingsJSON, err := json.Marshal(cmd.PublicDashboard.TimeSettings)
		if err != nil {
			return err
		}

		_, err = sess.Exec("UPDATE dashboard_public SET is_enabled = ?, annotations_enabled = ?, time_settings = ?, updated_by = ?, updated_at = ? WHERE uid = ?",
			cmd.PublicDashboard.IsEnabled,
			cmd.PublicDashboard.AnnotationsEnabled,
			string(timeSettingsJSON),
			cmd.PublicDashboard.UpdatedBy,
			cmd.PublicDashboard.UpdatedAt.UTC().Format("2006-01-02 15:04:05"),
			cmd.PublicDashboard.Uid)

		if err != nil {
			return err
		}

		return nil
	})

	return err
}

func (d *PublicDashboardStoreImpl) Delete(ctx context.Context, orgId int64, uid string) (int64, error) {
	dashboard := &PublicDashboard{OrgId: orgId, Uid: uid}
	var affectedRows int64
	err := d.sqlStore.WithDbSession(ctx, func(sess *db.Session) error {
		var err error
		affectedRows, err = sess.Delete(dashboard)

		if err != nil {
			return err
		}
		return nil
	})

	return affectedRows, err
}

// ExistsEnabledByDashboardUid Responds true if there is an enabled public dashboard for a dashboard uid
func (d *PublicDashboardStoreImpl) ExistsEnabledByDashboardUid(ctx context.Context, dashboardUid string) (bool, error) {
	hasPublicDashboard := false
	err := d.sqlStore.WithDbSession(ctx, func(dbSession *db.Session) error {
		sql := "SELECT COUNT(*) FROM dashboard_public WHERE dashboard_uid=? AND is_enabled=true"

		result, err := dbSession.SQL(sql, dashboardUid).Count()
		if err != nil {
			return err
		}

		hasPublicDashboard = result > 0
		return err
	})

	return hasPublicDashboard, err
}

// ExistsEnabledByAccessToken Responds true if the accessToken exists and the public dashboard is enabled
func (d *PublicDashboardStoreImpl) ExistsEnabledByAccessToken(ctx context.Context, accessToken string) (bool, error) {
	hasPublicDashboard := false
	err := d.sqlStore.WithDbSession(ctx, func(dbSession *db.Session) error {
		sql := "SELECT COUNT(*) FROM dashboard_public WHERE access_token=? AND is_enabled=true"

		result, err := dbSession.SQL(sql, accessToken).Count()
		if err != nil {
			return err
		}

		hasPublicDashboard = result > 0
		return err
	})

	return hasPublicDashboard, err
}

// GetOrgIdByAccessToken Returns the public dashboard OrgId if exists and is enabled.
func (d *PublicDashboardStoreImpl) GetOrgIdByAccessToken(ctx context.Context, accessToken string) (int64, error) {
	var orgId int64
	err := d.sqlStore.WithDbSession(ctx, func(dbSession *db.Session) error {
		sql := "SELECT org_id FROM dashboard_public WHERE access_token=? AND is_enabled=true"

		_, err := dbSession.SQL(sql, accessToken).Get(&orgId)
		if err != nil {
			return err
		}

		return err
	})

	return orgId, err
}<|MERGE_RESOLUTION|>--- conflicted
+++ resolved
@@ -66,11 +66,15 @@
 		return err
 	})
 
-	if !found {
-		return nil, nil
-	}
-
-	return dashboard, err
+	if err != nil {
+		return nil, err
+	}
+
+	if !found {
+		return nil, nil
+	}
+
+	return dashboard, nil
 }
 
 // Find Returns public dashboard by Uid or nil if not found
@@ -80,22 +84,22 @@
 	}
 
 	var found bool
-	pdRes := &PublicDashboard{Uid: uid}
-	err := d.sqlStore.WithDbSession(ctx, func(sess *db.Session) error {
-		var err error
-		found, err = sess.Get(pdRes)
-		return err
-	})
-
-	if err != nil {
-		return nil, err
-	}
-
-	if !found {
-		return nil, nil
-	}
-
-	return pdRes, err
+	publicDashboard := &PublicDashboard{Uid: uid}
+	err := d.sqlStore.WithDbSession(ctx, func(sess *db.Session) error {
+		var err error
+		found, err = sess.Get(publicDashboard)
+		return err
+	})
+
+	if err != nil {
+		return nil, err
+	}
+
+	if !found {
+		return nil, nil
+	}
+
+	return publicDashboard, nil
 }
 
 // FindByAccessToken Returns public dashboard by access token or nil if not found
@@ -105,22 +109,22 @@
 	}
 
 	var found bool
-	pdRes := &PublicDashboard{AccessToken: accessToken}
-	err := d.sqlStore.WithDbSession(ctx, func(sess *db.Session) error {
-		var err error
-		found, err = sess.Get(pdRes)
-		return err
-	})
-
-	if err != nil {
-		return nil, err
-	}
-
-	if !found {
-		return nil, nil
-	}
-
-	return pdRes, err
+	publicDashboard := &PublicDashboard{AccessToken: accessToken}
+	err := d.sqlStore.WithDbSession(ctx, func(sess *db.Session) error {
+		var err error
+		found, err = sess.Get(publicDashboard)
+		return err
+	})
+
+	if err != nil {
+		return nil, err
+	}
+
+	if !found {
+		return nil, nil
+	}
+
+	return publicDashboard, nil
 }
 
 // FindByDashboardUid Retrieves public dashboard by dashboard uid or nil if not found
@@ -128,48 +132,83 @@
 	if dashboardUid == "" || orgId == 0 {
 		return nil, nil
 	}
-
-<<<<<<< HEAD
-	exists := false
-	pdRes := &PublicDashboard{OrgId: orgId, DashboardUid: dashboardUid}
-	err := d.sqlStore.WithTransactionalDbSession(ctx, func(sess *db.Session) error {
-		var err error
-		exists, err = sess.Get(pdRes)
-
-=======
 	var found bool
 	publicDashboard := &PublicDashboard{OrgId: orgId, DashboardUid: dashboardUid}
 	err := d.sqlStore.WithDbSession(ctx, func(sess *db.Session) error {
 		var err error
 		found, err = sess.Get(publicDashboard)
->>>>>>> 45234e76
-		if err != nil {
-			return err
-		}
-
-		return nil
-	})
-
-	if err != nil {
-		return nil, err
-	}
-
-<<<<<<< HEAD
-	if exists {
-		return pdRes, err
-	}
-
-	return nil, err
-=======
-	if !found {
-		return nil, nil
-	}
-
-	return publicDashboard, err
->>>>>>> 45234e76
-}
-
-// Save Persists public dashboard
+		if err != nil {
+			return err
+		}
+
+		return nil
+	})
+
+	if err != nil {
+		return nil, err
+	}
+
+	if !found {
+		return nil, nil
+	}
+
+	return publicDashboard, nil
+}
+
+// ExistsEnabledByDashboardUid Responds true if there is an enabled public dashboard for a dashboard uid
+func (d *PublicDashboardStoreImpl) ExistsEnabledByDashboardUid(ctx context.Context, dashboardUid string) (bool, error) {
+	hasPublicDashboard := false
+	err := d.sqlStore.WithDbSession(ctx, func(dbSession *db.Session) error {
+		sql := "SELECT COUNT(*) FROM dashboard_public WHERE dashboard_uid=? AND is_enabled=true"
+
+		result, err := dbSession.SQL(sql, dashboardUid).Count()
+		if err != nil {
+			return err
+		}
+
+		hasPublicDashboard = result > 0
+		return err
+	})
+
+	return hasPublicDashboard, err
+}
+
+// ExistsEnabledByAccessToken Responds true if the accessToken exists and the public dashboard is enabled
+func (d *PublicDashboardStoreImpl) ExistsEnabledByAccessToken(ctx context.Context, accessToken string) (bool, error) {
+	hasPublicDashboard := false
+	err := d.sqlStore.WithDbSession(ctx, func(dbSession *db.Session) error {
+		sql := "SELECT COUNT(*) FROM dashboard_public WHERE access_token=? AND is_enabled=true"
+
+		result, err := dbSession.SQL(sql, accessToken).Count()
+		if err != nil {
+			return err
+		}
+
+		hasPublicDashboard = result > 0
+		return err
+	})
+
+	return hasPublicDashboard, err
+}
+
+// GetOrgIdByAccessToken Returns the public dashboard OrgId if exists and is enabled.
+func (d *PublicDashboardStoreImpl) GetOrgIdByAccessToken(ctx context.Context, accessToken string) (int64, error) {
+	var orgId int64
+	err := d.sqlStore.WithDbSession(ctx, func(dbSession *db.Session) error {
+		sql := "SELECT org_id FROM dashboard_public WHERE access_token=? AND is_enabled=true"
+
+		_, err := dbSession.SQL(sql, accessToken).Get(&orgId)
+		if err != nil {
+			return err
+		}
+
+		return err
+	})
+
+	return orgId, err
+}
+
+// Creates a public dashboard
 func (d *PublicDashboardStoreImpl) Save(ctx context.Context, cmd SavePublicDashboardCommand) error {
 	if cmd.PublicDashboard.DashboardUid == "" {
 		return dashboards.ErrDashboardIdentifierNotSet
@@ -187,7 +226,7 @@
 	return err
 }
 
-// Update updates existing public dashboard
+// Updates existing public dashboard
 func (d *PublicDashboardStoreImpl) Update(ctx context.Context, cmd SavePublicDashboardCommand) error {
 	err := d.sqlStore.WithDbSession(ctx, func(sess *db.Session) error {
 		timeSettingsJSON, err := json.Marshal(cmd.PublicDashboard.TimeSettings)
@@ -213,6 +252,7 @@
 	return err
 }
 
+// Deletes a public dashboard
 func (d *PublicDashboardStoreImpl) Delete(ctx context.Context, orgId int64, uid string) (int64, error) {
 	dashboard := &PublicDashboard{OrgId: orgId, Uid: uid}
 	var affectedRows int64
@@ -227,57 +267,4 @@
 	})
 
 	return affectedRows, err
-}
-
-// ExistsEnabledByDashboardUid Responds true if there is an enabled public dashboard for a dashboard uid
-func (d *PublicDashboardStoreImpl) ExistsEnabledByDashboardUid(ctx context.Context, dashboardUid string) (bool, error) {
-	hasPublicDashboard := false
-	err := d.sqlStore.WithDbSession(ctx, func(dbSession *db.Session) error {
-		sql := "SELECT COUNT(*) FROM dashboard_public WHERE dashboard_uid=? AND is_enabled=true"
-
-		result, err := dbSession.SQL(sql, dashboardUid).Count()
-		if err != nil {
-			return err
-		}
-
-		hasPublicDashboard = result > 0
-		return err
-	})
-
-	return hasPublicDashboard, err
-}
-
-// ExistsEnabledByAccessToken Responds true if the accessToken exists and the public dashboard is enabled
-func (d *PublicDashboardStoreImpl) ExistsEnabledByAccessToken(ctx context.Context, accessToken string) (bool, error) {
-	hasPublicDashboard := false
-	err := d.sqlStore.WithDbSession(ctx, func(dbSession *db.Session) error {
-		sql := "SELECT COUNT(*) FROM dashboard_public WHERE access_token=? AND is_enabled=true"
-
-		result, err := dbSession.SQL(sql, accessToken).Count()
-		if err != nil {
-			return err
-		}
-
-		hasPublicDashboard = result > 0
-		return err
-	})
-
-	return hasPublicDashboard, err
-}
-
-// GetOrgIdByAccessToken Returns the public dashboard OrgId if exists and is enabled.
-func (d *PublicDashboardStoreImpl) GetOrgIdByAccessToken(ctx context.Context, accessToken string) (int64, error) {
-	var orgId int64
-	err := d.sqlStore.WithDbSession(ctx, func(dbSession *db.Session) error {
-		sql := "SELECT org_id FROM dashboard_public WHERE access_token=? AND is_enabled=true"
-
-		_, err := dbSession.SQL(sql, accessToken).Get(&orgId)
-		if err != nil {
-			return err
-		}
-
-		return err
-	})
-
-	return orgId, err
 }