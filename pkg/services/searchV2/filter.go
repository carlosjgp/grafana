package searchV2

import (
	"regexp"

	"github.com/blugelabs/bluge"
	"github.com/blugelabs/bluge/search"
	"github.com/blugelabs/bluge/search/searcher"
	"github.com/blugelabs/bluge/search/similarity"
	"github.com/grafana/grafana/pkg/infra/log"
	"github.com/grafana/grafana/pkg/models"
)

type PermissionFilter struct {
	log    log.Logger
	filter ResourceFilter
}

type entityKind string

const (
<<<<<<< HEAD
	entityKindPanel      entityKind = object.StandardKindPanel
	entityKindDashboard  entityKind = object.StandardKindDashboard
	entityKindFolder     entityKind = object.StandardKindFolder
	entityKindDatasource entityKind = object.StandardKindDataSource
	entityKindQuery      entityKind = object.StandardKindQuery
=======
	entityKindPanel      entityKind = models.StandardKindPanel
	entityKindDashboard  entityKind = models.StandardKindDashboard
	entityKindFolder     entityKind = models.StandardKindFolder
	entityKindDatasource entityKind = models.StandardKindDataSource
	entityKindQuery      entityKind = models.StandardKindQuery
>>>>>>> 004bb768
)

func (r entityKind) IsValid() bool {
	return r == entityKindPanel || r == entityKindDashboard || r == entityKindFolder
}

func (r entityKind) supportsAuthzCheck() bool {
	return r == entityKindPanel || r == entityKindDashboard || r == entityKindFolder
}

var (
	permissionFilterFields                 = []string{documentFieldUID, documentFieldKind}
	panelIdFieldRegex                      = regexp.MustCompile(`^(.*)#([0-9]{1,4})$`)
	panelIdFieldDashboardUidSubmatchIndex  = 1
	panelIdFieldPanelIdSubmatchIndex       = 2
	panelIdFieldRegexExpectedSubmatchCount = 3 // submatches[0] - whole string

	_ bluge.Query = (*PermissionFilter)(nil)
)

func newPermissionFilter(resourceFilter ResourceFilter, log log.Logger) *PermissionFilter {
	return &PermissionFilter{
		filter: resourceFilter,
		log:    log,
	}
}

func (q *PermissionFilter) logAccessDecision(decision bool, kind interface{}, id string, reason string, ctx ...interface{}) {
	if true {
		return // TOO much logging right now
	}

	ctx = append(ctx, "kind", kind, "id", id, "reason", reason)
	if decision {
		q.log.Debug("allowing access", ctx...)
	} else {
		q.log.Info("denying access", ctx...)
	}
}

func (q *PermissionFilter) canAccess(kind entityKind, id string) bool {
	if !kind.supportsAuthzCheck() {
		q.logAccessDecision(false, kind, id, "entityDoesNotSupportAuthz")
		return false
	}

	// TODO add `kind` to the `ResourceFilter` interface so that we can move the switch out of here
	//
	switch kind {
	case entityKindFolder:
		if id == "" {
			q.logAccessDecision(true, kind, id, "generalFolder")
			return true
		}
		fallthrough
	case entityKindDashboard:
		decision := q.filter(id)
		q.logAccessDecision(decision, kind, id, "resourceFilter")
		return decision
	case entityKindPanel:
		matches := panelIdFieldRegex.FindStringSubmatch(id)

		submatchCount := len(matches)
		if submatchCount != panelIdFieldRegexExpectedSubmatchCount {
			q.logAccessDecision(false, kind, id, "invalidPanelIdFieldRegexSubmatchCount", "submatchCount", submatchCount, "expectedSubmatchCount", panelIdFieldRegexExpectedSubmatchCount)
			return false
		}

		dashboardUid := matches[panelIdFieldDashboardUidSubmatchIndex]
		decision := q.filter(dashboardUid)

		q.logAccessDecision(decision, kind, id, "resourceFilter", "dashboardUid", dashboardUid, "panelId", matches[panelIdFieldPanelIdSubmatchIndex])
		return decision
	default:
		q.logAccessDecision(false, kind, id, "reason", "unknownKind")
		return false
	}
}

func (q *PermissionFilter) Searcher(i search.Reader, options search.SearcherOptions) (search.Searcher, error) {
	dvReader, err := i.DocumentValueReader(permissionFilterFields)
	if err != nil {
		return nil, err
	}

	s, err := searcher.NewMatchAllSearcher(i, 1, similarity.ConstantScorer(1), options)
	return searcher.NewFilteringSearcher(s, func(d *search.DocumentMatch) bool {
		var kind, id string
		err := dvReader.VisitDocumentValues(d.Number, func(field string, term []byte) {
			if field == documentFieldKind {
				kind = string(term)
			} else if field == documentFieldUID {
				id = string(term)
			}
		})
		if err != nil {
			q.logAccessDecision(false, kind, id, "errorWhenVisitingDocumentValues")
			return false
		}

		e := entityKind(kind)
		if !e.IsValid() {
			q.logAccessDecision(false, kind, id, "invalidEntityKind")
			return false
		}

		return q.canAccess(e, id)
	}), err
}<|MERGE_RESOLUTION|>--- conflicted
+++ resolved
@@ -19,19 +19,11 @@
 type entityKind string
 
 const (
-<<<<<<< HEAD
-	entityKindPanel      entityKind = object.StandardKindPanel
-	entityKindDashboard  entityKind = object.StandardKindDashboard
-	entityKindFolder     entityKind = object.StandardKindFolder
-	entityKindDatasource entityKind = object.StandardKindDataSource
-	entityKindQuery      entityKind = object.StandardKindQuery
-=======
 	entityKindPanel      entityKind = models.StandardKindPanel
 	entityKindDashboard  entityKind = models.StandardKindDashboard
 	entityKindFolder     entityKind = models.StandardKindFolder
 	entityKindDatasource entityKind = models.StandardKindDataSource
 	entityKindQuery      entityKind = models.StandardKindQuery
->>>>>>> 004bb768
 )
 
 func (r entityKind) IsValid() bool {
