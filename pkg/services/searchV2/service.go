package searchV2

import (
	"context"
	"errors"
	"fmt"
	"time"

	"github.com/grafana/grafana-plugin-sdk-go/backend"
	"github.com/prometheus/client_golang/prometheus"
	"github.com/prometheus/client_golang/prometheus/promauto"

	"github.com/grafana/grafana/pkg/infra/log"
	"github.com/grafana/grafana/pkg/infra/tracing"
	"github.com/grafana/grafana/pkg/models"
	"github.com/grafana/grafana/pkg/registry"
	"github.com/grafana/grafana/pkg/services/accesscontrol"
	"github.com/grafana/grafana/pkg/services/featuremgmt"
	"github.com/grafana/grafana/pkg/services/org"
	"github.com/grafana/grafana/pkg/services/sqlstore"
	"github.com/grafana/grafana/pkg/services/store"
	"github.com/grafana/grafana/pkg/services/user"
	"github.com/grafana/grafana/pkg/setting"
)

var (
	namespace                               = "grafana"
	subsystem                               = "search"
	dashboardSearchNotServedRequestsCounter = promauto.NewCounterVec(
		prometheus.CounterOpts{
			Namespace: namespace,
			Subsystem: subsystem,
			Name:      "dashboard_search_requests_not_served_total",
			Help:      "A counter for dashboard search requests that could not be served due to an ongoing search engine indexing",
		},
		[]string{"reason"},
	)
	dashboardSearchFailureRequestsCounter = promauto.NewCounterVec(
		prometheus.CounterOpts{
			Namespace: namespace,
			Subsystem: subsystem,
			Name:      "dashboard_search_failures_total",
			Help:      "A counter for failed dashboard search requests",
		},
		[]string{"reason"},
	)
	dashboardSearchSuccessRequestsDuration = promauto.NewHistogram(
		prometheus.HistogramOpts{
			Name:      "dashboard_search_successes_duration_seconds",
			Buckets:   []float64{.005, .01, .025, .05, .1, .25, .5, 1, 2.5, 5, 10, 25, 50, 100},
			Namespace: namespace,
			Subsystem: subsystem,
		})
	dashboardSearchFailureRequestsDuration = promauto.NewHistogram(
		prometheus.HistogramOpts{
			Name:      "dashboard_search_failures_duration_seconds",
			Buckets:   []float64{.005, .01, .025, .05, .1, .25, .5, 1, 2.5, 5, 10, 25, 50, 100},
			Namespace: namespace,
			Subsystem: subsystem,
		})
)

type StandardSearchService struct {
	registry.BackgroundService

	cfg         *setting.Cfg
	sql         *sqlstore.SQLStore
	auth        FutureAuthService // eventually injected from elsewhere
	ac          accesscontrol.Service
	orgService  org.Service
	userService user.Service

	logger         log.Logger
	dashboardIndex *searchIndex
	extender       DashboardIndexExtender
	reIndexCh      chan struct{}
}

<<<<<<< HEAD
func (s *StandardSearchService) IsReady(ctx context.Context, orgId int64) IsSearchReadyResponse {
	return s.dashboardIndex.isInitialized(ctx, orgId)
}

func ProvideService(cfg *setting.Cfg, sql *sqlstore.SQLStore, entityEventStore store.EntityEventsService,
	ac accesscontrol.Service, tracer tracing.Tracer, features featuremgmt.FeatureToggles, orgService org.Service,
	userService user.Service) SearchService {
=======
func ProvideService(cfg *setting.Cfg, sql *sqlstore.SQLStore, entityEventStore store.EntityEventsService, ac accesscontrol.AccessControl, store store.StorageService) SearchService {
>>>>>>> cac8023e
	extender := &NoopExtender{}
	s := &StandardSearchService{
		cfg: cfg,
		sql: sql,
		ac:  ac,
		auth: &simpleSQLAuthService{
			sql: sql,
			ac:  ac,
		},
		dashboardIndex: newSearchIndex(
<<<<<<< HEAD
			newSQLDashboardLoader(sql, tracer, cfg.Search),
			entityEventStore,
			extender.GetDocumentExtender(),
			newFolderIDLookup(sql),
			tracer,
			features,
			cfg.Search,
=======
			newSQLDashboardLoader(sql),
			newStorageQueriesLoader(store),
			newSqlAlertsLoader(),
			entityEventStore,
			extender.GetDocumentExtender(),
			newFolderIDLookup(sql),
			sql,
>>>>>>> cac8023e
		),
		logger:      log.New("searchV2"),
		extender:    extender,
		reIndexCh:   make(chan struct{}, 1),
		orgService:  orgService,
		userService: userService,
	}
	return s
}

func (s *StandardSearchService) IsDisabled() bool {
	if s.cfg == nil {
		return true
	}
	return !s.cfg.IsFeatureToggleEnabled(featuremgmt.FlagPanelTitleSearch)
}

func (s *StandardSearchService) Run(ctx context.Context) error {
	orgQuery := &models.SearchOrgsQuery{}
	err := s.sql.SearchOrgs(ctx, orgQuery)
	if err != nil {
		return fmt.Errorf("can't get org list: %w", err)
	}
	orgIDs := make([]int64, 0, len(orgQuery.Result))
	for _, org := range orgQuery.Result {
		orgIDs = append(orgIDs, org.Id)
	}
	return s.dashboardIndex.run(ctx, orgIDs, s.reIndexCh)
}

func (s *StandardSearchService) TriggerReIndex() {
	select {
	case s.reIndexCh <- struct{}{}:
	default:
		// channel is full => re-index will happen soon anyway.
	}
}

func (s *StandardSearchService) RegisterDashboardIndexExtender(ext DashboardIndexExtender) {
	s.extender = ext
	s.dashboardIndex.extender = ext.GetDocumentExtender()
}

func (s *StandardSearchService) getUser(ctx context.Context, backendUser *backend.User, orgId int64) (*user.SignedInUser, error) {
	// TODO: get user & user's permissions from the request context

	var usr *user.SignedInUser
	if s.cfg.AnonymousEnabled && backendUser.Email == "" && backendUser.Login == "" {
		orga, err := s.sql.GetOrgByName(s.cfg.AnonymousOrgName)
		if err != nil {
			s.logger.Error("Anonymous access organization error.", "org_name", s.cfg.AnonymousOrgName, "error", err)
			return nil, err
		}

		usr = &user.SignedInUser{
			OrgID:       orga.Id,
			OrgName:     orga.Name,
			OrgRole:     org.RoleType(s.cfg.AnonymousOrgRole),
			IsAnonymous: true,
		}
	} else {
		getSignedInUserQuery := &user.GetSignedInUserQuery{
			Login: backendUser.Login,
			Email: backendUser.Email,
			OrgID: orgId,
		}
		var err error
		usr, err = s.userService.GetSignedInUser(ctx, getSignedInUserQuery)
		if err != nil {
			s.logger.Error("Error while retrieving user", "error", err, "email", backendUser.Email, "login", getSignedInUserQuery.Login)
			return nil, errors.New("auth error")
		}

		if usr == nil {
			s.logger.Error("No user found", "email", backendUser.Email)
			return nil, errors.New("auth error")
		}
	}

	if s.ac.IsDisabled() {
		return usr, nil
	}

	if usr.Permissions == nil {
		usr.Permissions = make(map[int64]map[string][]string)
	}

	if _, ok := usr.Permissions[orgId]; ok {
		// permissions as part of the `s.sql.GetSignedInUser` query - return early
		return usr, nil
	}

	// TODO: ensure this is cached
	permissions, err := s.ac.GetUserPermissions(ctx, usr,
		accesscontrol.Options{ReloadCache: false})
	if err != nil {
		s.logger.Error("failed to retrieve user permissions", "error", err, "email", backendUser.Email)
		return nil, errors.New("auth error")
	}

	usr.Permissions[orgId] = accesscontrol.GroupScopesByAction(permissions)
	return usr, nil
}

func (s *StandardSearchService) DoDashboardQuery(ctx context.Context, user *backend.User, orgID int64, q DashboardQuery) *backend.DataResponse {
	start := time.Now()

	signedInUser, err := s.getUser(ctx, user, orgID)

	if err != nil {
		dashboardSearchFailureRequestsCounter.With(prometheus.Labels{
			"reason": "get_user_error",
		}).Inc()

		duration := time.Since(start).Seconds()
		dashboardSearchFailureRequestsDuration.Observe(duration)

		return &backend.DataResponse{Error: err}
	}

	query := s.doDashboardQuery(ctx, signedInUser, orgID, q)

	duration := time.Since(start).Seconds()
	if query.Error != nil {
		dashboardSearchFailureRequestsDuration.Observe(duration)
	} else {
		dashboardSearchSuccessRequestsDuration.Observe(duration)
	}

	return query
}

func (s *StandardSearchService) doDashboardQuery(ctx context.Context, signedInUser *user.SignedInUser, orgID int64, q DashboardQuery) *backend.DataResponse {
	rsp := &backend.DataResponse{}

	filter, err := s.auth.GetDashboardReadFilter(signedInUser)
	if err != nil {
		dashboardSearchFailureRequestsCounter.With(prometheus.Labels{
			"reason": "get_dashboard_filter_error",
		}).Inc()
		rsp.Error = err
		return rsp
	}

	index, err := s.dashboardIndex.getOrCreateOrgIndex(ctx, orgID)
	if err != nil {
		dashboardSearchFailureRequestsCounter.With(prometheus.Labels{
			"reason": "get_index_error",
		}).Inc()
		rsp.Error = err
		return rsp
	}

	err = s.dashboardIndex.sync(ctx)
	if err != nil {
		dashboardSearchFailureRequestsCounter.With(prometheus.Labels{
			"reason": "dashboard_index_sync_error",
		}).Inc()
		rsp.Error = err
		return rsp
	}

	response := doSearchQuery(ctx, s.logger, index, filter, q, s.extender.GetQueryExtender(q), s.cfg.AppSubURL)

	if q.WithAllowedActions {
		if err := s.addAllowedActionsField(ctx, orgID, signedInUser, response); err != nil {
			s.logger.Error("error when adding the allowedActions field", "err", err)
		}
	}

	if response.Error != nil {
		dashboardSearchFailureRequestsCounter.With(prometheus.Labels{
			"reason": "search_query_error",
		}).Inc()
	}

	return response
}<|MERGE_RESOLUTION|>--- conflicted
+++ resolved
@@ -7,6 +7,7 @@
 	"time"
 
 	"github.com/grafana/grafana-plugin-sdk-go/backend"
+	"github.com/grafana/grafana/pkg/services/querylibrary"
 	"github.com/prometheus/client_golang/prometheus"
 	"github.com/prometheus/client_golang/prometheus/promauto"
 
@@ -74,19 +75,17 @@
 	dashboardIndex *searchIndex
 	extender       DashboardIndexExtender
 	reIndexCh      chan struct{}
-}
-
-<<<<<<< HEAD
+	queries        querylibrary.Service
+	features       featuremgmt.FeatureToggles
+}
+
 func (s *StandardSearchService) IsReady(ctx context.Context, orgId int64) IsSearchReadyResponse {
 	return s.dashboardIndex.isInitialized(ctx, orgId)
 }
 
 func ProvideService(cfg *setting.Cfg, sql *sqlstore.SQLStore, entityEventStore store.EntityEventsService,
 	ac accesscontrol.Service, tracer tracing.Tracer, features featuremgmt.FeatureToggles, orgService org.Service,
-	userService user.Service) SearchService {
-=======
-func ProvideService(cfg *setting.Cfg, sql *sqlstore.SQLStore, entityEventStore store.EntityEventsService, ac accesscontrol.AccessControl, store store.StorageService) SearchService {
->>>>>>> cac8023e
+	userService user.Service, queries querylibrary.Service) SearchService {
 	extender := &NoopExtender{}
 	s := &StandardSearchService{
 		cfg: cfg,
@@ -97,7 +96,6 @@
 			ac:  ac,
 		},
 		dashboardIndex: newSearchIndex(
-<<<<<<< HEAD
 			newSQLDashboardLoader(sql, tracer, cfg.Search),
 			entityEventStore,
 			extender.GetDocumentExtender(),
@@ -105,21 +103,14 @@
 			tracer,
 			features,
 			cfg.Search,
-=======
-			newSQLDashboardLoader(sql),
-			newStorageQueriesLoader(store),
-			newSqlAlertsLoader(),
-			entityEventStore,
-			extender.GetDocumentExtender(),
-			newFolderIDLookup(sql),
-			sql,
->>>>>>> cac8023e
 		),
 		logger:      log.New("searchV2"),
 		extender:    extender,
 		reIndexCh:   make(chan struct{}, 1),
 		orgService:  orgService,
 		userService: userService,
+		queries:     queries,
+		features:    features,
 	}
 	return s
 }
@@ -247,6 +238,10 @@
 }
 
 func (s *StandardSearchService) doDashboardQuery(ctx context.Context, signedInUser *user.SignedInUser, orgID int64, q DashboardQuery) *backend.DataResponse {
+	if s.features.IsEnabled(featuremgmt.FlagQueryLibrary) && len(q.Kind) == 1 && q.Kind[0] == string(entityKindQuery) {
+		return s.searchQueries(ctx, signedInUser, orgID, q)
+	}
+
 	rsp := &backend.DataResponse{}
 
 	filter, err := s.auth.GetDashboardReadFilter(signedInUser)
