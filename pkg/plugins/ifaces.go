--- conflicted
+++ resolved
@@ -68,42 +68,4 @@
 
 type ErrorResolver interface {
 	PluginErrors(ctx context.Context) []Error
-}
-
-type PluginLoaderAuthorizer interface {
-	// CanLoadPlugin confirms if a plugin is authorized to load
-	CanLoadPlugin(plugin *Plugin) bool
-<<<<<<< HEAD
-}
-
-// ListPluginDashboardFilesArgs list plugin dashboard files argument model.
-type ListPluginDashboardFilesArgs struct {
-	PluginID string
-}
-
-// ListPluginDashboardFilesResult list plugin dashboard files result model.
-type ListPluginDashboardFilesResult struct {
-	FileReferences []string
-}
-
-// GetPluginDashboardFileContentsArgs get plugin dashboard file content argument model.
-type GetPluginDashboardFileContentsArgs struct {
-	PluginID      string
-	FileReference string
-}
-
-// GetPluginDashboardFileContentsResult get plugin dashboard file content result model.
-type GetPluginDashboardFileContentsResult struct {
-	Content io.ReadCloser
-}
-
-// DashboardFileStore is the interface for plugin dashboard file storage.
-type DashboardFileStore interface {
-	// ListPluginDashboardFiles lists plugin dashboard files.
-	ListPluginDashboardFiles(ctx context.Context, args *ListPluginDashboardFilesArgs) (*ListPluginDashboardFilesResult, error)
-
-	// GetPluginDashboardFileContents gets the referenced plugin dashboard file content.
-	GetPluginDashboardFileContents(ctx context.Context, args *GetPluginDashboardFileContentsArgs) (*GetPluginDashboardFileContentsResult, error)
-=======
->>>>>>> a2304396
 }