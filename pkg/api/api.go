// Package api Grafana HTTP API.
//
// The Grafana backend exposes an HTTP API, the same API is used by the frontend to do
// everything from saving dashboards, creating users and updating data sources.
//
//	Schemes: http, https
//	BasePath: /api
//	Version: 0.0.1
//	Contact: Grafana Labs<hello@grafana.com> https://grafana.com
//
//	Consumes:
//	- application/json
//
//	Produces:
//	- application/json
//
//	Security:
//	- basic:
//	- api_key:
//
//	SecurityDefinitions:
//	basic:
//	 type: basic
//	api_key:
//	 type: apiKey
//	 name: Authorization
//	 in: header
//
// swagger:meta
package api

import (
	"github.com/grafana/grafana/pkg/api/routing"
	"github.com/grafana/grafana/pkg/infra/log"
	"github.com/grafana/grafana/pkg/middleware"
	"github.com/grafana/grafana/pkg/models"
	"github.com/grafana/grafana/pkg/plugins"
	ac "github.com/grafana/grafana/pkg/services/accesscontrol"
	"github.com/grafana/grafana/pkg/services/correlations"
	"github.com/grafana/grafana/pkg/services/dashboards"
	"github.com/grafana/grafana/pkg/services/datasources"
	"github.com/grafana/grafana/pkg/services/featuremgmt"
	publicdashboardsapi "github.com/grafana/grafana/pkg/services/publicdashboards/api"
	"github.com/grafana/grafana/pkg/services/serviceaccounts"
	"github.com/grafana/grafana/pkg/setting"
	"github.com/grafana/grafana/pkg/web"
)

var plog = log.New("api")

// registerRoutes registers all API HTTP routes.
func (hs *HTTPServer) registerRoutes() {
	reqNoAuth := middleware.NoAuth()
	reqSignedIn := middleware.ReqSignedIn
	reqNotSignedIn := middleware.ReqNotSignedIn
	reqSignedInNoAnonymous := middleware.ReqSignedInNoAnonymous
	reqGrafanaAdmin := middleware.ReqGrafanaAdmin
	reqEditorRole := middleware.ReqEditorRole
	reqOrgAdmin := middleware.ReqOrgAdmin
	reqOrgAdminDashOrFolderAdminOrTeamAdmin := middleware.OrgAdminDashOrFolderAdminOrTeamAdmin(hs.SQLStore, hs.DashboardService, hs.teamService)
	reqCanAccessTeams := middleware.AdminOrEditorAndFeatureEnabled(hs.Cfg.EditorsCanAdmin)
	reqSnapshotPublicModeOrSignedIn := middleware.SnapshotPublicModeOrSignedIn(hs.Cfg)
	redirectFromLegacyPanelEditURL := middleware.RedirectFromLegacyPanelEditURL(hs.Cfg)
	authorize := ac.Middleware(hs.AccessControl)
	authorizeInOrg := ac.AuthorizeInOrgMiddleware(hs.AccessControl, hs.accesscontrolService, hs.userService)
	quota := middleware.Quota(hs.QuotaService)

	r := hs.RouteRegister

	// not logged in views
	r.Get("/logout", hs.Logout)
	r.Post("/login", quota("session"), routing.Wrap(hs.LoginPost))
	r.Get("/login/:name", quota("session"), hs.OAuthLogin)
	r.Get("/login", hs.LoginView)
	r.Get("/invite/:code", hs.Index)

	// authed views
	r.Get("/", reqSignedIn, hs.Index)
	r.Get("/profile/", reqSignedInNoAnonymous, hs.Index)
	r.Get("/profile/password", reqSignedInNoAnonymous, hs.Index)
	r.Get("/.well-known/change-password", redirectToChangePassword)
	r.Get("/profile/switch-org/:id", reqSignedInNoAnonymous, hs.ChangeActiveOrgAndRedirectToHome)
	r.Get("/org/", authorize(reqOrgAdmin, ac.OrgPreferencesAccessEvaluator), hs.Index)
	r.Get("/org/new", authorizeInOrg(reqGrafanaAdmin, ac.UseGlobalOrg, ac.OrgsCreateAccessEvaluator), hs.Index)
	r.Get("/datasources/", authorize(reqOrgAdmin, datasources.ConfigurationPageAccess), hs.Index)
	r.Get("/datasources/new", authorize(reqOrgAdmin, datasources.NewPageAccess), hs.Index)
	r.Get("/datasources/edit/*", authorize(reqOrgAdmin, datasources.EditPageAccess), hs.Index)
	r.Get("/datasources/correlations", authorize(reqOrgAdmin, correlations.ConfigurationPageAccess), hs.Index)
	r.Get("/org/users", authorize(reqOrgAdmin, ac.EvalPermission(ac.ActionOrgUsersRead)), hs.Index)
	r.Get("/org/users/new", reqOrgAdmin, hs.Index)
	r.Get("/org/users/invite", authorize(reqOrgAdmin, ac.EvalPermission(ac.ActionOrgUsersAdd)), hs.Index)
	r.Get("/org/teams", authorize(reqCanAccessTeams, ac.EvalPermission(ac.ActionTeamsRead)), hs.Index)
	r.Get("/org/teams/edit/*", authorize(reqCanAccessTeams, ac.TeamsEditAccessEvaluator), hs.Index)
	r.Get("/org/teams/new", authorize(reqCanAccessTeams, ac.EvalPermission(ac.ActionTeamsCreate)), hs.Index)
	r.Get("/org/serviceaccounts", authorize(reqOrgAdmin, ac.EvalPermission(serviceaccounts.ActionRead)), hs.Index)
	r.Get("/org/serviceaccounts/:serviceAccountId", authorize(reqOrgAdmin, ac.EvalPermission(serviceaccounts.ActionRead)), hs.Index)
	r.Get("/org/apikeys/", authorize(reqOrgAdmin, ac.EvalPermission(ac.ActionAPIKeyRead)), hs.Index)
	r.Get("/dashboard/import/", reqSignedIn, hs.Index)
	r.Get("/configuration", reqGrafanaAdmin, hs.Index)
	r.Get("/admin", reqGrafanaAdmin, hs.Index)
	r.Get("/admin/settings", authorize(reqGrafanaAdmin, ac.EvalPermission(ac.ActionSettingsRead)), hs.Index)
	r.Get("/admin/users", authorize(reqGrafanaAdmin, ac.EvalPermission(ac.ActionUsersRead, ac.ScopeGlobalUsersAll)), hs.Index)
	r.Get("/admin/users/create", authorize(reqGrafanaAdmin, ac.EvalPermission(ac.ActionUsersCreate)), hs.Index)
	r.Get("/admin/users/edit/:id", authorize(reqGrafanaAdmin, ac.EvalPermission(ac.ActionUsersRead)), hs.Index)
	r.Get("/admin/orgs", authorizeInOrg(reqGrafanaAdmin, ac.UseGlobalOrg, ac.OrgsAccessEvaluator), hs.Index)
	r.Get("/admin/orgs/edit/:id", authorizeInOrg(reqGrafanaAdmin, ac.UseGlobalOrg, ac.OrgsAccessEvaluator), hs.Index)
	r.Get("/admin/stats", authorize(reqGrafanaAdmin, ac.EvalPermission(ac.ActionServerStatsRead)), hs.Index)
	r.Get("/admin/storage/*", reqGrafanaAdmin, hs.Index)
	r.Get("/admin/ldap", authorize(reqGrafanaAdmin, ac.EvalPermission(ac.ActionLDAPStatusRead)), hs.Index)
	r.Get("/styleguide", reqSignedIn, hs.Index)

	r.Get("/live", reqGrafanaAdmin, hs.Index)
	r.Get("/live/pipeline", reqGrafanaAdmin, hs.Index)
	r.Get("/live/cloud", reqGrafanaAdmin, hs.Index)

	r.Get("/plugins", reqSignedIn, hs.Index)
	r.Get("/plugins/:id/", reqSignedIn, hs.Index)
	r.Get("/plugins/:id/edit", reqSignedIn, hs.Index) // deprecated
	r.Get("/plugins/:id/page/:page", reqSignedIn, hs.Index)
	// App Root Page
	appPluginIDScope := plugins.ScopeProvider.GetResourceScope(ac.Parameter(":id"))
	r.Get("/a/:id/*", authorize(reqSignedIn, ac.EvalPermission(plugins.ActionAppAccess, appPluginIDScope)), hs.Index)
	r.Get("/a/:id", authorize(reqSignedIn, ac.EvalPermission(plugins.ActionAppAccess, appPluginIDScope)), hs.Index)

	r.Get("/d/:uid/:slug", reqSignedIn, redirectFromLegacyPanelEditURL, hs.Index)
	r.Get("/d/:uid", reqSignedIn, redirectFromLegacyPanelEditURL, hs.Index)
	r.Get("/dashboard/script/*", reqSignedIn, hs.Index)
	r.Get("/dashboard/new", reqSignedIn, hs.Index)
	r.Get("/dashboard-solo/snapshot/*", hs.Index)
	r.Get("/d-solo/:uid/:slug", reqSignedIn, hs.Index)
	r.Get("/d-solo/:uid", reqSignedIn, hs.Index)
	r.Get("/dashboard-solo/script/*", reqSignedIn, hs.Index)
	r.Get("/import/dashboard", reqSignedIn, hs.Index)
	r.Get("/dashboards/", reqSignedIn, hs.Index)
	r.Get("/dashboards/*", reqSignedIn, hs.Index)
	r.Get("/goto/:uid", reqSignedIn, hs.redirectFromShortURL, hs.Index)

	if hs.Features.IsEnabled(featuremgmt.FlagDashboardsFromStorage) {
		r.Get("/g/*", reqSignedIn, hs.Index)
	}

	if hs.Features.IsEnabled(featuremgmt.FlagPublicDashboards) {
		r.Get("/public-dashboards/:accessToken",
			publicdashboardsapi.SetPublicDashboardFlag,
			publicdashboardsapi.SetPublicDashboardOrgIdOnContext(hs.PublicDashboardsApi.PublicDashboardService),
			publicdashboardsapi.CountPublicDashboardRequest(),
			hs.Index,
		)
	}

	r.Get("/explore", authorize(func(c *models.ReqContext) {
		if f, ok := reqSignedIn.(func(c *models.ReqContext)); ok {
			f(c)
		}
		middleware.EnsureEditorOrViewerCanEdit(c)
	}, ac.EvalPermission(ac.ActionDatasourcesExplore)), hs.Index)

	r.Get("/playlists/", reqSignedIn, hs.Index)
	r.Get("/playlists/*", reqSignedIn, hs.Index)
	r.Get("/alerting/", reqSignedIn, hs.Index)
	r.Get("/alerting/*", reqSignedIn, hs.Index)
	r.Get("/library-panels/", reqSignedIn, hs.Index)
	r.Get("/monitoring/", reqSignedIn, hs.Index)
	r.Get("/monitoring/*", reqSignedIn, hs.Index)
	r.Get("/alerts-and-incidents", reqSignedIn, hs.Index)
	r.Get("/alerts-and-incidents/*", reqSignedIn, hs.Index)

	// sign up
	r.Get("/verify", hs.Index)
	r.Get("/signup", hs.Index)
	r.Get("/api/user/signup/options", routing.Wrap(GetSignUpOptions))
	r.Post("/api/user/signup", quota("user"), routing.Wrap(hs.SignUp))
	r.Post("/api/user/signup/step2", routing.Wrap(hs.SignUpStep2))

	// invited
	r.Get("/api/user/invite/:code", routing.Wrap(hs.GetInviteInfoByCode))
	r.Post("/api/user/invite/complete", routing.Wrap(hs.CompleteInvite))

	// reset password
	r.Get("/user/password/send-reset-email", reqNotSignedIn, hs.Index)
	r.Get("/user/password/reset", hs.Index)

	r.Post("/api/user/password/send-reset-email", routing.Wrap(hs.SendResetPasswordEmail))
	r.Post("/api/user/password/reset", routing.Wrap(hs.ResetPassword))

	// dashboard snapshots
	r.Get("/dashboard/snapshot/*", reqNoAuth, hs.Index)
	r.Get("/dashboard/snapshots/", reqSignedIn, hs.Index)

	// api renew session based on cookie
	r.Get("/api/login/ping", quota("session"), routing.Wrap(hs.LoginAPIPing))

	// expose plugin file system assets
	r.Get("/public/plugins/:pluginId/*", hs.getPluginAssets)

	if hs.Features.IsEnabled(featuremgmt.FlagSwaggerUi) {
		r.Get("/swagger-ui", swaggerUI)
		r.Get("/openapi3", openapi3)
	}

	// authed api
	r.Group("/api", func(apiRoute routing.RouteRegister) {
		// user (signed in)
		apiRoute.Group("/user", func(userRoute routing.RouteRegister) {
			userRoute.Get("/", routing.Wrap(hs.GetSignedInUser))
			userRoute.Put("/", routing.Wrap(hs.UpdateSignedInUser))
			userRoute.Post("/using/:id", routing.Wrap(hs.UserSetUsingOrg))
			userRoute.Get("/orgs", routing.Wrap(hs.GetSignedInUserOrgList))
			userRoute.Get("/teams", routing.Wrap(hs.GetSignedInUserTeamList))

			userRoute.Get("/stars", routing.Wrap(hs.GetStars))
			// Deprecated: use /stars/dashboard/uid/:uid API instead.
			userRoute.Post("/stars/dashboard/:id", routing.Wrap(hs.StarDashboard))
			// Deprecated: use /stars/dashboard/uid/:uid API instead.
			userRoute.Delete("/stars/dashboard/:id", routing.Wrap(hs.UnstarDashboard))

			userRoute.Post("/stars/dashboard/uid/:uid", routing.Wrap(hs.StarDashboardByUID))
			userRoute.Delete("/stars/dashboard/uid/:uid", routing.Wrap(hs.UnstarDashboardByUID))

			userRoute.Put("/password", routing.Wrap(hs.ChangeUserPassword))
			userRoute.Get("/quotas", routing.Wrap(hs.GetUserQuotas))
			userRoute.Put("/helpflags/:id", routing.Wrap(hs.SetHelpFlag))
			// For dev purpose
			userRoute.Get("/helpflags/clear", routing.Wrap(hs.ClearHelpFlags))

			userRoute.Get("/preferences", routing.Wrap(hs.GetUserPreferences))
			userRoute.Put("/preferences", routing.Wrap(hs.UpdateUserPreferences))
			userRoute.Patch("/preferences", routing.Wrap(hs.PatchUserPreferences))

			userRoute.Get("/auth-tokens", routing.Wrap(hs.GetUserAuthTokens))
			userRoute.Post("/revoke-auth-token", routing.Wrap(hs.RevokeUserAuthToken))
		}, reqSignedInNoAnonymous)

		apiRoute.Group("/users", func(usersRoute routing.RouteRegister) {
			userIDScope := ac.Scope("global.users", "id", ac.Parameter(":id"))
			usersRoute.Get("/", authorize(reqGrafanaAdmin, ac.EvalPermission(ac.ActionUsersRead)), routing.Wrap(hs.searchUsersService.SearchUsers))
			usersRoute.Get("/search", authorize(reqGrafanaAdmin, ac.EvalPermission(ac.ActionUsersRead)), routing.Wrap(hs.searchUsersService.SearchUsersWithPaging))
			usersRoute.Get("/:id", authorize(reqGrafanaAdmin, ac.EvalPermission(ac.ActionUsersRead, userIDScope)), routing.Wrap(hs.GetUserByID))
			usersRoute.Get("/:id/teams", authorize(reqGrafanaAdmin, ac.EvalPermission(ac.ActionUsersRead, userIDScope)), routing.Wrap(hs.GetUserTeams))
			usersRoute.Get("/:id/orgs", authorize(reqGrafanaAdmin, ac.EvalPermission(ac.ActionUsersRead, userIDScope)), routing.Wrap(hs.GetUserOrgList))
			// query parameters /users/lookup?loginOrEmail=admin@example.com
			usersRoute.Get("/lookup", authorize(reqGrafanaAdmin, ac.EvalPermission(ac.ActionUsersRead, ac.ScopeGlobalUsersAll)), routing.Wrap(hs.GetUserByLoginOrEmail))
			usersRoute.Put("/:id", authorize(reqGrafanaAdmin, ac.EvalPermission(ac.ActionUsersWrite, userIDScope)), routing.Wrap(hs.UpdateUser))
			usersRoute.Post("/:id/using/:orgId", authorize(reqGrafanaAdmin, ac.EvalPermission(ac.ActionUsersWrite, userIDScope)), routing.Wrap(hs.UpdateUserActiveOrg))
		})

		// team (admin permission required)
		apiRoute.Group("/teams", func(teamsRoute routing.RouteRegister) {
			teamsRoute.Post("/", authorize(reqCanAccessTeams, ac.EvalPermission(ac.ActionTeamsCreate)), routing.Wrap(hs.CreateTeam))
			teamsRoute.Put("/:teamId", authorize(reqCanAccessTeams, ac.EvalPermission(ac.ActionTeamsWrite, ac.ScopeTeamsID)), routing.Wrap(hs.UpdateTeam))
			teamsRoute.Delete("/:teamId", authorize(reqCanAccessTeams, ac.EvalPermission(ac.ActionTeamsDelete, ac.ScopeTeamsID)), routing.Wrap(hs.DeleteTeamByID))
			teamsRoute.Get("/:teamId/members", authorize(reqCanAccessTeams, ac.EvalPermission(ac.ActionTeamsPermissionsRead, ac.ScopeTeamsID)), routing.Wrap(hs.GetTeamMembers))
			teamsRoute.Post("/:teamId/members", authorize(reqCanAccessTeams, ac.EvalPermission(ac.ActionTeamsPermissionsWrite, ac.ScopeTeamsID)), routing.Wrap(hs.AddTeamMember))
			teamsRoute.Put("/:teamId/members/:userId", authorize(reqCanAccessTeams, ac.EvalPermission(ac.ActionTeamsPermissionsWrite, ac.ScopeTeamsID)), routing.Wrap(hs.UpdateTeamMember))
			teamsRoute.Delete("/:teamId/members/:userId", authorize(reqCanAccessTeams, ac.EvalPermission(ac.ActionTeamsPermissionsWrite, ac.ScopeTeamsID)), routing.Wrap(hs.RemoveTeamMember))
			teamsRoute.Get("/:teamId/preferences", authorize(reqCanAccessTeams, ac.EvalPermission(ac.ActionTeamsRead, ac.ScopeTeamsID)), routing.Wrap(hs.GetTeamPreferences))
			teamsRoute.Put("/:teamId/preferences", authorize(reqCanAccessTeams, ac.EvalPermission(ac.ActionTeamsWrite, ac.ScopeTeamsID)), routing.Wrap(hs.UpdateTeamPreferences))
		})

		// team without requirement of user to be org admin
		apiRoute.Group("/teams", func(teamsRoute routing.RouteRegister) {
			teamsRoute.Get("/:teamId", authorize(reqSignedIn, ac.EvalPermission(ac.ActionTeamsRead, ac.ScopeTeamsID)), routing.Wrap(hs.GetTeamByID))
			teamsRoute.Get("/search", authorize(reqSignedIn, ac.EvalPermission(ac.ActionTeamsRead)), routing.Wrap(hs.SearchTeams))
		})

		// org information available to all users.
		apiRoute.Group("/org", func(orgRoute routing.RouteRegister) {
			orgRoute.Get("/", authorize(reqSignedIn, ac.EvalPermission(ac.ActionOrgsRead)), routing.Wrap(hs.GetCurrentOrg))
			orgRoute.Get("/quotas", authorize(reqSignedIn, ac.EvalPermission(ac.ActionOrgsQuotasRead)), routing.Wrap(hs.GetCurrentOrgQuotas))
		})

		if hs.Features.IsEnabled(featuremgmt.FlagStorage) {
			// Will eventually be replaced with the 'object' route
			apiRoute.Group("/storage", hs.StorageService.RegisterHTTPRoutes)

			// Allow HTTP access to the object storage feature (dev only for now)
			if hs.Features.IsEnabled(featuremgmt.FlagGrpcServer) {
				apiRoute.Group("/object", hs.httpObjectStore.RegisterHTTPRoutes)
			}
		}

		if hs.Features.IsEnabled(featuremgmt.FlagPanelTitleSearch) {
			apiRoute.Group("/search-v2", hs.SearchV2HTTPService.RegisterHTTPRoutes)
		}

<<<<<<< HEAD
		if !hs.QueryLibraryHTTPService.IsDisabled() {
=======
		if hs.QueryLibraryHTTPService != nil && !hs.QueryLibraryHTTPService.IsDisabled() {
>>>>>>> 004bb768
			apiRoute.Group("/query-library", hs.QueryLibraryHTTPService.RegisterHTTPRoutes)
		}

		// current org
		apiRoute.Group("/org", func(orgRoute routing.RouteRegister) {
			userIDScope := ac.Scope("users", "id", ac.Parameter(":userId"))
			orgRoute.Put("/", authorize(reqOrgAdmin, ac.EvalPermission(ac.ActionOrgsWrite)), routing.Wrap(hs.UpdateCurrentOrg))
			orgRoute.Put("/address", authorize(reqOrgAdmin, ac.EvalPermission(ac.ActionOrgsWrite)), routing.Wrap(hs.UpdateCurrentOrgAddress))
			orgRoute.Get("/users", authorize(reqOrgAdmin, ac.EvalPermission(ac.ActionOrgUsersRead)), routing.Wrap(hs.GetOrgUsersForCurrentOrg))
			orgRoute.Get("/users/search", authorize(reqOrgAdmin, ac.EvalPermission(ac.ActionOrgUsersRead)), routing.Wrap(hs.SearchOrgUsersWithPaging))
			orgRoute.Post("/users", authorize(reqOrgAdmin, ac.EvalPermission(ac.ActionOrgUsersAdd, ac.ScopeUsersAll)), quota("user"), routing.Wrap(hs.AddOrgUserToCurrentOrg))
			orgRoute.Patch("/users/:userId", authorize(reqOrgAdmin, ac.EvalPermission(ac.ActionOrgUsersWrite, userIDScope)), routing.Wrap(hs.UpdateOrgUserForCurrentOrg))
			orgRoute.Delete("/users/:userId", authorize(reqOrgAdmin, ac.EvalPermission(ac.ActionOrgUsersRemove, userIDScope)), routing.Wrap(hs.RemoveOrgUserForCurrentOrg))

			// invites
			orgRoute.Get("/invites", authorize(reqOrgAdmin, ac.EvalPermission(ac.ActionOrgUsersAdd)), routing.Wrap(hs.GetPendingOrgInvites))
			orgRoute.Post("/invites", authorize(reqOrgAdmin, ac.EvalPermission(ac.ActionOrgUsersAdd)), quota("user"), routing.Wrap(hs.AddOrgInvite))
			orgRoute.Patch("/invites/:code/revoke", authorize(reqOrgAdmin, ac.EvalPermission(ac.ActionOrgUsersAdd)), routing.Wrap(hs.RevokeInvite))

			// prefs
			orgRoute.Get("/preferences", authorize(reqOrgAdmin, ac.EvalPermission(ac.ActionOrgsPreferencesRead)), routing.Wrap(hs.GetOrgPreferences))
			orgRoute.Put("/preferences", authorize(reqOrgAdmin, ac.EvalPermission(ac.ActionOrgsPreferencesWrite)), routing.Wrap(hs.UpdateOrgPreferences))
			orgRoute.Patch("/preferences", authorize(reqOrgAdmin, ac.EvalPermission(ac.ActionOrgsPreferencesWrite)), routing.Wrap(hs.PatchOrgPreferences))
		})

		// current org without requirement of user to be org admin
		apiRoute.Group("/org", func(orgRoute routing.RouteRegister) {
			lookupEvaluator := func() ac.Evaluator {
				if hs.License.FeatureEnabled("accesscontrol.enforcement") {
					return ac.EvalPermission(ac.ActionOrgUsersRead)
				}
				// For oss we allow users with access to update permissions on either folders, teams or dashboards to perform the lookup
				return ac.EvalAny(
					ac.EvalPermission(ac.ActionOrgUsersRead),
					ac.EvalPermission(ac.ActionTeamsPermissionsWrite),
					ac.EvalPermission(dashboards.ActionFoldersPermissionsWrite),
					ac.EvalPermission(dashboards.ActionDashboardsPermissionsWrite),
				)
			}
			orgRoute.Get("/users/lookup", authorize(reqOrgAdminDashOrFolderAdminOrTeamAdmin, lookupEvaluator()), routing.Wrap(hs.GetOrgUsersForCurrentOrgLookup))
		})

		// create new org
		apiRoute.Post("/orgs", authorizeInOrg(reqSignedIn, ac.UseGlobalOrg, ac.EvalPermission(ac.ActionOrgsCreate)), quota("org"), routing.Wrap(hs.CreateOrg))

		// search all orgs
		apiRoute.Get("/orgs", authorizeInOrg(reqGrafanaAdmin, ac.UseGlobalOrg, ac.EvalPermission(ac.ActionOrgsRead)), routing.Wrap(hs.SearchOrgs))

		// orgs (admin routes)
		apiRoute.Group("/orgs/:orgId", func(orgsRoute routing.RouteRegister) {
			userIDScope := ac.Scope("users", "id", ac.Parameter(":userId"))
			orgsRoute.Get("/", authorizeInOrg(reqGrafanaAdmin, ac.UseOrgFromContextParams, ac.EvalPermission(ac.ActionOrgsRead)), routing.Wrap(hs.GetOrgByID))
			orgsRoute.Put("/", authorizeInOrg(reqGrafanaAdmin, ac.UseOrgFromContextParams, ac.EvalPermission(ac.ActionOrgsWrite)), routing.Wrap(hs.UpdateOrg))
			orgsRoute.Put("/address", authorizeInOrg(reqGrafanaAdmin, ac.UseOrgFromContextParams, ac.EvalPermission(ac.ActionOrgsWrite)), routing.Wrap(hs.UpdateOrgAddress))
			orgsRoute.Delete("/", authorizeInOrg(reqGrafanaAdmin, ac.UseOrgFromContextParams, ac.EvalPermission(ac.ActionOrgsDelete)), routing.Wrap(hs.DeleteOrgByID))
			orgsRoute.Get("/users", authorizeInOrg(reqGrafanaAdmin, ac.UseOrgFromContextParams, ac.EvalPermission(ac.ActionOrgUsersRead)), routing.Wrap(hs.GetOrgUsers))
			orgsRoute.Post("/users", authorizeInOrg(reqGrafanaAdmin, ac.UseOrgFromContextParams, ac.EvalPermission(ac.ActionOrgUsersAdd, ac.ScopeUsersAll)), routing.Wrap(hs.AddOrgUser))
			orgsRoute.Patch("/users/:userId", authorizeInOrg(reqGrafanaAdmin, ac.UseOrgFromContextParams, ac.EvalPermission(ac.ActionOrgUsersWrite, userIDScope)), routing.Wrap(hs.UpdateOrgUser))
			orgsRoute.Delete("/users/:userId", authorizeInOrg(reqGrafanaAdmin, ac.UseOrgFromContextParams, ac.EvalPermission(ac.ActionOrgUsersRemove, userIDScope)), routing.Wrap(hs.RemoveOrgUser))
			orgsRoute.Get("/quotas", authorizeInOrg(reqGrafanaAdmin, ac.UseOrgFromContextParams, ac.EvalPermission(ac.ActionOrgsQuotasRead)), routing.Wrap(hs.GetOrgQuotas))
			orgsRoute.Put("/quotas/:target", authorizeInOrg(reqGrafanaAdmin, ac.UseOrgFromContextParams, ac.EvalPermission(ac.ActionOrgsQuotasWrite)), routing.Wrap(hs.UpdateOrgQuota))
		})

		// orgs (admin routes)
		apiRoute.Get("/orgs/name/:name/", authorizeInOrg(reqGrafanaAdmin, ac.UseGlobalOrg, ac.EvalPermission(ac.ActionOrgsRead)), routing.Wrap(hs.GetOrgByName))

		// auth api keys
		apiRoute.Group("/auth/keys", func(keysRoute routing.RouteRegister) {
			apikeyIDScope := ac.Scope("apikeys", "id", ac.Parameter(":id"))
			keysRoute.Get("/", authorize(reqOrgAdmin, ac.EvalPermission(ac.ActionAPIKeyRead)), routing.Wrap(hs.GetAPIKeys))
			keysRoute.Post("/", authorize(reqOrgAdmin, ac.EvalPermission(ac.ActionAPIKeyCreate)), quota("api_key"), routing.Wrap(hs.AddAPIKey))
			keysRoute.Delete("/:id", authorize(reqOrgAdmin, ac.EvalPermission(ac.ActionAPIKeyDelete, apikeyIDScope)), routing.Wrap(hs.DeleteAPIKey))
		})

		// Preferences
		apiRoute.Group("/preferences", func(prefRoute routing.RouteRegister) {
			prefRoute.Post("/set-home-dash", routing.Wrap(hs.SetHomeDashboard))
		})

		// Data sources
		apiRoute.Group("/datasources", func(datasourceRoute routing.RouteRegister) {
			idScope := datasources.ScopeProvider.GetResourceScope(ac.Parameter(":id"))
			uidScope := datasources.ScopeProvider.GetResourceScopeUID(ac.Parameter(":uid"))
			nameScope := datasources.ScopeProvider.GetResourceScopeName(ac.Parameter(":name"))
			datasourceRoute.Get("/", authorize(reqOrgAdmin, ac.EvalPermission(datasources.ActionRead)), routing.Wrap(hs.GetDataSources))
			datasourceRoute.Post("/", authorize(reqOrgAdmin, ac.EvalPermission(datasources.ActionCreate)), quota("data_source"), routing.Wrap(hs.AddDataSource))
			datasourceRoute.Put("/:id", authorize(reqOrgAdmin, ac.EvalPermission(datasources.ActionWrite, idScope)), routing.Wrap(hs.UpdateDataSourceByID))
			datasourceRoute.Put("/uid/:uid", authorize(reqOrgAdmin, ac.EvalPermission(datasources.ActionWrite, uidScope)), routing.Wrap(hs.UpdateDataSourceByUID))
			datasourceRoute.Delete("/:id", authorize(reqOrgAdmin, ac.EvalPermission(datasources.ActionDelete, idScope)), routing.Wrap(hs.DeleteDataSourceById))
			datasourceRoute.Delete("/uid/:uid", authorize(reqOrgAdmin, ac.EvalPermission(datasources.ActionDelete, uidScope)), routing.Wrap(hs.DeleteDataSourceByUID))
			datasourceRoute.Delete("/name/:name", authorize(reqOrgAdmin, ac.EvalPermission(datasources.ActionDelete, nameScope)), routing.Wrap(hs.DeleteDataSourceByName))
			datasourceRoute.Get("/:id", authorize(reqOrgAdmin, ac.EvalPermission(datasources.ActionRead, idScope)), routing.Wrap(hs.GetDataSourceById))
			datasourceRoute.Get("/uid/:uid", authorize(reqOrgAdmin, ac.EvalPermission(datasources.ActionRead, uidScope)), routing.Wrap(hs.GetDataSourceByUID))
			datasourceRoute.Get("/name/:name", authorize(reqOrgAdmin, ac.EvalPermission(datasources.ActionRead, nameScope)), routing.Wrap(hs.GetDataSourceByName))
			datasourceRoute.Get("/id/:name", authorize(reqSignedIn, ac.EvalPermission(datasources.ActionIDRead, nameScope)), routing.Wrap(hs.GetDataSourceIdByName))
		})

		pluginIDScope := plugins.ScopeProvider.GetResourceScope(ac.Parameter(":pluginId"))
		apiRoute.Get("/plugins", routing.Wrap(hs.GetPluginList))
		apiRoute.Get("/plugins/:pluginId/settings", routing.Wrap(hs.GetPluginSettingByID)) // RBAC check performed in handler for App Plugins
		apiRoute.Get("/plugins/:pluginId/markdown/:name", routing.Wrap(hs.GetPluginMarkdown))
		apiRoute.Get("/plugins/:pluginId/health", routing.Wrap(hs.CheckHealth))
		apiRoute.Any("/plugins/:pluginId/resources", authorize(reqSignedIn, ac.EvalPermission(plugins.ActionAppAccess, pluginIDScope)), hs.CallResource)
		apiRoute.Any("/plugins/:pluginId/resources/*", authorize(reqSignedIn, ac.EvalPermission(plugins.ActionAppAccess, pluginIDScope)), hs.CallResource)
		apiRoute.Get("/plugins/errors", routing.Wrap(hs.GetPluginErrorsList))
		apiRoute.Any("/plugin-proxy/:pluginId/*", authorize(reqSignedIn, ac.EvalPermission(plugins.ActionAppAccess, pluginIDScope)), hs.ProxyPluginRequest)
		apiRoute.Any("/plugin-proxy/:pluginId", authorize(reqSignedIn, ac.EvalPermission(plugins.ActionAppAccess, pluginIDScope)), hs.ProxyPluginRequest)

		if hs.Cfg.PluginAdminEnabled && !hs.Cfg.PluginAdminExternalManageEnabled {
			apiRoute.Group("/plugins", func(pluginRoute routing.RouteRegister) {
				pluginRoute.Post("/:pluginId/install", authorize(reqGrafanaAdmin, ac.EvalPermission(plugins.ActionInstall)), routing.Wrap(hs.InstallPlugin))
				pluginRoute.Post("/:pluginId/uninstall", authorize(reqGrafanaAdmin, ac.EvalPermission(plugins.ActionInstall)), routing.Wrap(hs.UninstallPlugin))
			})
		}

		apiRoute.Group("/plugins", func(pluginRoute routing.RouteRegister) {
			pluginRoute.Get("/:pluginId/dashboards/", reqOrgAdmin, routing.Wrap(hs.GetPluginDashboards))
			pluginRoute.Post("/:pluginId/settings", authorize(reqOrgAdmin, ac.EvalPermission(plugins.ActionWrite, pluginIDScope)), routing.Wrap(hs.UpdatePluginSetting))
			pluginRoute.Get("/:pluginId/metrics", reqOrgAdmin, routing.Wrap(hs.CollectPluginMetrics))
		})

		apiRoute.Get("/frontend/settings/", hs.GetFrontendSettings)
		apiRoute.Any("/datasources/proxy/:id/*", authorize(reqSignedIn, ac.EvalPermission(datasources.ActionQuery)), hs.ProxyDataSourceRequest)
		apiRoute.Any("/datasources/proxy/uid/:uid/*", authorize(reqSignedIn, ac.EvalPermission(datasources.ActionQuery)), hs.ProxyDataSourceRequestWithUID)
		apiRoute.Any("/datasources/proxy/:id", authorize(reqSignedIn, ac.EvalPermission(datasources.ActionQuery)), hs.ProxyDataSourceRequest)
		apiRoute.Any("/datasources/proxy/uid/:uid", authorize(reqSignedIn, ac.EvalPermission(datasources.ActionQuery)), hs.ProxyDataSourceRequestWithUID)
		// Deprecated: use /datasources/uid/:uid/resources API instead.
		apiRoute.Any("/datasources/:id/resources", authorize(reqSignedIn, ac.EvalPermission(datasources.ActionQuery)), hs.CallDatasourceResource)
		apiRoute.Any("/datasources/uid/:uid/resources", authorize(reqSignedIn, ac.EvalPermission(datasources.ActionQuery)), hs.CallDatasourceResourceWithUID)
		// Deprecated: use /datasources/uid/:uid/resources/* API instead.
		apiRoute.Any("/datasources/:id/resources/*", authorize(reqSignedIn, ac.EvalPermission(datasources.ActionQuery)), hs.CallDatasourceResource)
		apiRoute.Any("/datasources/uid/:uid/resources/*", authorize(reqSignedIn, ac.EvalPermission(datasources.ActionQuery)), hs.CallDatasourceResourceWithUID)
		// Deprecated: use /datasources/uid/:uid/health API instead.
		apiRoute.Any("/datasources/:id/health", authorize(reqSignedIn, ac.EvalPermission(datasources.ActionQuery)), routing.Wrap(hs.CheckDatasourceHealth))
		apiRoute.Any("/datasources/uid/:uid/health", authorize(reqSignedIn, ac.EvalPermission(datasources.ActionQuery)), routing.Wrap(hs.CheckDatasourceHealthWithUID))

		// Folders
		apiRoute.Group("/folders", func(folderRoute routing.RouteRegister) {
			idScope := dashboards.ScopeFoldersProvider.GetResourceScope(ac.Parameter(":id"))
			uidScope := dashboards.ScopeFoldersProvider.GetResourceScopeUID(ac.Parameter(":uid"))
			folderRoute.Get("/", authorize(reqSignedIn, ac.EvalPermission(dashboards.ActionFoldersRead)), routing.Wrap(hs.GetFolders))
			folderRoute.Get("/id/:id", authorize(reqSignedIn, ac.EvalPermission(dashboards.ActionFoldersRead, idScope)), routing.Wrap(hs.GetFolderByID))
			folderRoute.Post("/", authorize(reqSignedIn, ac.EvalPermission(dashboards.ActionFoldersCreate)), routing.Wrap(hs.CreateFolder))

			folderRoute.Group("/:uid", func(folderUidRoute routing.RouteRegister) {
				folderUidRoute.Get("/", authorize(reqSignedIn, ac.EvalPermission(dashboards.ActionFoldersRead, uidScope)), routing.Wrap(hs.GetFolderByUID))
				folderUidRoute.Put("/", authorize(reqSignedIn, ac.EvalPermission(dashboards.ActionFoldersWrite, uidScope)), routing.Wrap(hs.UpdateFolder))
				folderUidRoute.Delete("/", authorize(reqSignedIn, ac.EvalPermission(dashboards.ActionFoldersDelete, uidScope)), routing.Wrap(hs.DeleteFolder))

				folderUidRoute.Group("/permissions", func(folderPermissionRoute routing.RouteRegister) {
					folderPermissionRoute.Get("/", authorize(reqSignedIn, ac.EvalPermission(dashboards.ActionFoldersPermissionsRead, uidScope)), routing.Wrap(hs.GetFolderPermissionList))
					folderPermissionRoute.Post("/", authorize(reqSignedIn, ac.EvalPermission(dashboards.ActionFoldersPermissionsWrite, uidScope)), routing.Wrap(hs.UpdateFolderPermissions))
				})
			})
		})

		// Dashboard
		apiRoute.Group("/dashboards", func(dashboardRoute routing.RouteRegister) {
			dashboardRoute.Get("/uid/:uid", authorize(reqSignedIn, ac.EvalPermission(dashboards.ActionDashboardsRead)), routing.Wrap(hs.GetDashboard))
			dashboardRoute.Delete("/uid/:uid", authorize(reqSignedIn, ac.EvalPermission(dashboards.ActionDashboardsDelete)), routing.Wrap(hs.DeleteDashboardByUID))
			dashboardRoute.Group("/uid/:uid", func(dashUidRoute routing.RouteRegister) {
				dashUidRoute.Get("/versions", authorize(reqSignedIn, ac.EvalPermission(dashboards.ActionDashboardsWrite)), routing.Wrap(hs.GetDashboardVersions))
				dashUidRoute.Post("/restore", authorize(reqSignedIn, ac.EvalPermission(dashboards.ActionDashboardsWrite)), routing.Wrap(hs.RestoreDashboardVersion))
				dashUidRoute.Get("/versions/:id", authorize(reqSignedIn, ac.EvalPermission(dashboards.ActionDashboardsWrite)), routing.Wrap(hs.GetDashboardVersion))
				dashUidRoute.Group("/permissions", func(dashboardPermissionRoute routing.RouteRegister) {
					dashboardPermissionRoute.Get("/", authorize(reqSignedIn, ac.EvalPermission(dashboards.ActionDashboardsPermissionsRead)), routing.Wrap(hs.GetDashboardPermissionList))
					dashboardPermissionRoute.Post("/", authorize(reqSignedIn, ac.EvalPermission(dashboards.ActionDashboardsPermissionsWrite)), routing.Wrap(hs.UpdateDashboardPermissions))
				})
			})

			dashboardRoute.Group("/uid/:uid", func(dashUidRoute routing.RouteRegister) {
				if hs.ThumbService != nil {
					dashUidRoute.Get("/img/:kind/:theme", hs.ThumbService.GetImage)
					if hs.Features.IsEnabled(featuremgmt.FlagDashboardPreviewsAdmin) {
						dashUidRoute.Post("/img/:kind/:theme", reqGrafanaAdmin, hs.ThumbService.SetImage)
						dashUidRoute.Put("/img/:kind/:theme", reqGrafanaAdmin, hs.ThumbService.UpdateThumbnailState)
					}
				}
			})

			dashboardRoute.Post("/calculate-diff", authorize(reqSignedIn, ac.EvalPermission(dashboards.ActionDashboardsWrite)), routing.Wrap(hs.CalculateDashboardDiff))
			dashboardRoute.Post("/trim", routing.Wrap(hs.TrimDashboard))

			dashboardRoute.Post("/db", authorize(reqSignedIn, ac.EvalAny(ac.EvalPermission(dashboards.ActionDashboardsCreate), ac.EvalPermission(dashboards.ActionDashboardsWrite))), routing.Wrap(hs.PostDashboard))
			dashboardRoute.Get("/home", routing.Wrap(hs.GetHomeDashboard))
			dashboardRoute.Get("/tags", hs.GetDashboardTags)

			// Deprecated: used to convert internal IDs to UIDs
			dashboardRoute.Get("/ids/:ids", authorize(reqSignedIn, ac.EvalPermission(dashboards.ActionDashboardsRead)), hs.GetDashboardUIDs)

			// Deprecated: use /uid/:uid API instead.
			dashboardRoute.Group("/id/:dashboardId", func(dashIdRoute routing.RouteRegister) {
				dashIdRoute.Get("/versions", authorize(reqSignedIn, ac.EvalPermission(dashboards.ActionDashboardsWrite)), routing.Wrap(hs.GetDashboardVersions))
				dashIdRoute.Get("/versions/:id", authorize(reqSignedIn, ac.EvalPermission(dashboards.ActionDashboardsWrite)), routing.Wrap(hs.GetDashboardVersion))
				dashIdRoute.Post("/restore", authorize(reqSignedIn, ac.EvalPermission(dashboards.ActionDashboardsWrite)), routing.Wrap(hs.RestoreDashboardVersion))

				dashIdRoute.Group("/permissions", func(dashboardPermissionRoute routing.RouteRegister) {
					dashboardPermissionRoute.Get("/", authorize(reqSignedIn, ac.EvalPermission(dashboards.ActionDashboardsPermissionsRead)), routing.Wrap(hs.GetDashboardPermissionList))
					dashboardPermissionRoute.Post("/", authorize(reqSignedIn, ac.EvalPermission(dashboards.ActionDashboardsPermissionsWrite)), routing.Wrap(hs.UpdateDashboardPermissions))
				})
			})
		})

		// Dashboard snapshots
		apiRoute.Group("/dashboard/snapshots", func(dashboardRoute routing.RouteRegister) {
			dashboardRoute.Get("/", routing.Wrap(hs.SearchDashboardSnapshots))
		})

		// Playlist
		apiRoute.Group("/playlists", func(playlistRoute routing.RouteRegister) {
			playlistRoute.Get("/", routing.Wrap(hs.SearchPlaylists))
			playlistRoute.Get("/:uid", hs.ValidateOrgPlaylist, routing.Wrap(hs.GetPlaylist))
			playlistRoute.Get("/:uid/items", hs.ValidateOrgPlaylist, routing.Wrap(hs.GetPlaylistItems))
			playlistRoute.Get("/:uid/dashboards", hs.ValidateOrgPlaylist, routing.Wrap(hs.GetPlaylistDashboards))
			playlistRoute.Delete("/:uid", reqEditorRole, hs.ValidateOrgPlaylist, routing.Wrap(hs.DeletePlaylist))
			playlistRoute.Put("/:uid", reqEditorRole, hs.ValidateOrgPlaylist, routing.Wrap(hs.UpdatePlaylist))
			playlistRoute.Post("/", reqEditorRole, routing.Wrap(hs.CreatePlaylist))
		})

		// Search
		apiRoute.Get("/search/sorting", routing.Wrap(hs.ListSortOptions))
		apiRoute.Get("/search/", routing.Wrap(hs.Search))

		// metrics
		// DataSource w/ expressions
		apiRoute.Post("/ds/query", authorize(reqSignedIn, ac.EvalPermission(datasources.ActionQuery)), routing.Wrap(hs.QueryMetricsV2))

		apiRoute.Group("/alerts", func(alertsRoute routing.RouteRegister) {
			alertsRoute.Post("/test", routing.Wrap(hs.AlertTest))
			alertsRoute.Post("/:alertId/pause", reqEditorRole, routing.Wrap(hs.PauseAlert(setting.AlertingEnabled)))
			alertsRoute.Get("/:alertId", hs.ValidateOrgAlert, routing.Wrap(hs.GetAlert))
			alertsRoute.Get("/", routing.Wrap(hs.GetAlerts))
			alertsRoute.Get("/states-for-dashboard", routing.Wrap(hs.GetAlertStatesForDashboard))
		})

		var notifiersAuthHandler web.Handler
		if hs.Cfg.UnifiedAlerting.IsEnabled() {
			notifiersAuthHandler = reqSignedIn
		} else {
			notifiersAuthHandler = reqEditorRole
		}

		apiRoute.Get("/alert-notifiers", notifiersAuthHandler, routing.Wrap(
			hs.GetAlertNotifiers(hs.Cfg.UnifiedAlerting.IsEnabled())),
		)

		apiRoute.Group("/alert-notifications", func(alertNotifications routing.RouteRegister) {
			alertNotifications.Get("/", routing.Wrap(hs.GetAlertNotifications))
			alertNotifications.Post("/test", routing.Wrap(hs.NotificationTest))
			alertNotifications.Post("/", routing.Wrap(hs.CreateAlertNotification))
			alertNotifications.Put("/:notificationId", routing.Wrap(hs.UpdateAlertNotification))
			alertNotifications.Get("/:notificationId", routing.Wrap(hs.GetAlertNotificationByID))
			alertNotifications.Delete("/:notificationId", routing.Wrap(hs.DeleteAlertNotification))
			alertNotifications.Get("/uid/:uid", routing.Wrap(hs.GetAlertNotificationByUID))
			alertNotifications.Put("/uid/:uid", routing.Wrap(hs.UpdateAlertNotificationByUID))
			alertNotifications.Delete("/uid/:uid", routing.Wrap(hs.DeleteAlertNotificationByUID))
		}, reqEditorRole)

		// alert notifications without requirement of user to be org editor
		apiRoute.Group("/alert-notifications", func(orgRoute routing.RouteRegister) {
			orgRoute.Get("/lookup", routing.Wrap(hs.GetAlertNotificationLookup))
		})

		apiRoute.Get("/annotations", authorize(reqSignedIn, ac.EvalPermission(ac.ActionAnnotationsRead)), routing.Wrap(hs.GetAnnotations))
		apiRoute.Post("/annotations/mass-delete", authorize(reqOrgAdmin, ac.EvalPermission(ac.ActionAnnotationsDelete)), routing.Wrap(hs.MassDeleteAnnotations))

		apiRoute.Group("/annotations", func(annotationsRoute routing.RouteRegister) {
			annotationsRoute.Post("/", authorize(reqSignedIn, ac.EvalPermission(ac.ActionAnnotationsCreate)), routing.Wrap(hs.PostAnnotation))
			annotationsRoute.Get("/:annotationId", authorize(reqSignedIn, ac.EvalPermission(ac.ActionAnnotationsRead, ac.ScopeAnnotationsID)), routing.Wrap(hs.GetAnnotationByID))
			annotationsRoute.Delete("/:annotationId", authorize(reqSignedIn, ac.EvalPermission(ac.ActionAnnotationsDelete, ac.ScopeAnnotationsID)), routing.Wrap(hs.DeleteAnnotationByID))
			annotationsRoute.Put("/:annotationId", authorize(reqSignedIn, ac.EvalPermission(ac.ActionAnnotationsWrite, ac.ScopeAnnotationsID)), routing.Wrap(hs.UpdateAnnotation))
			annotationsRoute.Patch("/:annotationId", authorize(reqSignedIn, ac.EvalPermission(ac.ActionAnnotationsWrite, ac.ScopeAnnotationsID)), routing.Wrap(hs.PatchAnnotation))
			annotationsRoute.Post("/graphite", authorize(reqEditorRole, ac.EvalPermission(ac.ActionAnnotationsCreate, ac.ScopeAnnotationsTypeOrganization)), routing.Wrap(hs.PostGraphiteAnnotation))
			annotationsRoute.Get("/tags", authorize(reqSignedIn, ac.EvalPermission(ac.ActionAnnotationsRead)), routing.Wrap(hs.GetAnnotationTags))
		})

		apiRoute.Post("/frontend-metrics", routing.Wrap(hs.PostFrontendMetrics))

		apiRoute.Group("/live", func(liveRoute routing.RouteRegister) {
			// the channel path is in the name
			liveRoute.Post("/publish", routing.Wrap(hs.Live.HandleHTTPPublish))

			// POST influx line protocol.
			liveRoute.Post("/push/:streamId", hs.LivePushGateway.Handle)

			// List available streams and fields
			liveRoute.Get("/list", routing.Wrap(hs.Live.HandleListHTTP))

			// Some channels may have info
			liveRoute.Get("/info/*", routing.Wrap(hs.Live.HandleInfoHTTP))

			if hs.Features.IsEnabled(featuremgmt.FlagLivePipeline) {
				// POST Live data to be processed according to channel rules.
				liveRoute.Post("/pipeline/push/*", hs.LivePushGateway.HandlePipelinePush)
				liveRoute.Post("/pipeline-convert-test", routing.Wrap(hs.Live.HandlePipelineConvertTestHTTP), reqOrgAdmin)
				liveRoute.Get("/pipeline-entities", routing.Wrap(hs.Live.HandlePipelineEntitiesListHTTP), reqOrgAdmin)
				liveRoute.Get("/channel-rules", routing.Wrap(hs.Live.HandleChannelRulesListHTTP), reqOrgAdmin)
				liveRoute.Post("/channel-rules", routing.Wrap(hs.Live.HandleChannelRulesPostHTTP), reqOrgAdmin)
				liveRoute.Put("/channel-rules", routing.Wrap(hs.Live.HandleChannelRulesPutHTTP), reqOrgAdmin)
				liveRoute.Delete("/channel-rules", routing.Wrap(hs.Live.HandleChannelRulesDeleteHTTP), reqOrgAdmin)
				liveRoute.Get("/write-configs", routing.Wrap(hs.Live.HandleWriteConfigsListHTTP), reqOrgAdmin)
				liveRoute.Post("/write-configs", routing.Wrap(hs.Live.HandleWriteConfigsPostHTTP), reqOrgAdmin)
				liveRoute.Put("/write-configs", routing.Wrap(hs.Live.HandleWriteConfigsPutHTTP), reqOrgAdmin)
				liveRoute.Delete("/write-configs", routing.Wrap(hs.Live.HandleWriteConfigsDeleteHTTP), reqOrgAdmin)
			}
		})

		// short urls
		apiRoute.Post("/short-urls", routing.Wrap(hs.createShortURL))

		apiRoute.Group("/comments", func(commentRoute routing.RouteRegister) {
			commentRoute.Post("/get", routing.Wrap(hs.commentsGet))
			commentRoute.Post("/create", routing.Wrap(hs.commentsCreate))
		})
	}, reqSignedIn)

	// admin api
	r.Group("/api/admin", func(adminRoute routing.RouteRegister) {
		adminRoute.Get("/settings", authorize(reqGrafanaAdmin, ac.EvalPermission(ac.ActionSettingsRead)), routing.Wrap(hs.AdminGetSettings))
		if hs.Features.IsEnabled(featuremgmt.FlagShowFeatureFlagsInUI) {
			adminRoute.Get("/settings/features", authorize(reqGrafanaAdmin, ac.EvalPermission(ac.ActionSettingsRead)), hs.Features.HandleGetSettings)
		}
		adminRoute.Get("/stats", authorize(reqGrafanaAdmin, ac.EvalPermission(ac.ActionServerStatsRead)), routing.Wrap(hs.AdminGetStats))
		adminRoute.Post("/pause-all-alerts", reqGrafanaAdmin, routing.Wrap(hs.PauseAllAlerts(setting.AlertingEnabled)))

		if hs.ThumbService != nil && hs.Features.IsEnabled(featuremgmt.FlagDashboardPreviewsAdmin) {
			adminRoute.Post("/crawler/start", reqGrafanaAdmin, routing.Wrap(hs.ThumbService.StartCrawler))
			adminRoute.Post("/crawler/stop", reqGrafanaAdmin, routing.Wrap(hs.ThumbService.StopCrawler))
			adminRoute.Get("/crawler/status", reqGrafanaAdmin, routing.Wrap(hs.ThumbService.CrawlerStatus))
		}

		if hs.Features.IsEnabled(featuremgmt.FlagExport) {
			adminRoute.Get("/export", reqGrafanaAdmin, routing.Wrap(hs.ExportService.HandleGetStatus))
			adminRoute.Post("/export", reqGrafanaAdmin, routing.Wrap(hs.ExportService.HandleRequestExport))
			adminRoute.Post("/export/stop", reqGrafanaAdmin, routing.Wrap(hs.ExportService.HandleRequestStop))
			adminRoute.Get("/export/options", reqGrafanaAdmin, routing.Wrap(hs.ExportService.HandleGetOptions))
		}

		adminRoute.Post("/encryption/rotate-data-keys", reqGrafanaAdmin, routing.Wrap(hs.AdminRotateDataEncryptionKeys))
		adminRoute.Post("/encryption/reencrypt-data-keys", reqGrafanaAdmin, routing.Wrap(hs.AdminReEncryptEncryptionKeys))
		adminRoute.Post("/encryption/reencrypt-secrets", reqGrafanaAdmin, routing.Wrap(hs.AdminReEncryptSecrets))
		adminRoute.Post("/encryption/rollback-secrets", reqGrafanaAdmin, routing.Wrap(hs.AdminRollbackSecrets))
		adminRoute.Post("/encryption/migrate-secrets/to-plugin", reqGrafanaAdmin, routing.Wrap(hs.AdminMigrateSecretsToPlugin))
		adminRoute.Post("/encryption/migrate-secrets/from-plugin", reqGrafanaAdmin, routing.Wrap(hs.AdminMigrateSecretsFromPlugin))
		adminRoute.Post("/encryption/delete-secretsmanagerplugin-secrets", reqGrafanaAdmin, routing.Wrap(hs.AdminDeleteAllSecretsManagerPluginSecrets))

		adminRoute.Post("/provisioning/dashboards/reload", authorize(reqGrafanaAdmin, ac.EvalPermission(ActionProvisioningReload, ScopeProvisionersDashboards)), routing.Wrap(hs.AdminProvisioningReloadDashboards))
		adminRoute.Post("/provisioning/plugins/reload", authorize(reqGrafanaAdmin, ac.EvalPermission(ActionProvisioningReload, ScopeProvisionersPlugins)), routing.Wrap(hs.AdminProvisioningReloadPlugins))
		adminRoute.Post("/provisioning/datasources/reload", authorize(reqGrafanaAdmin, ac.EvalPermission(ActionProvisioningReload, ScopeProvisionersDatasources)), routing.Wrap(hs.AdminProvisioningReloadDatasources))
		adminRoute.Post("/provisioning/notifications/reload", authorize(reqGrafanaAdmin, ac.EvalPermission(ActionProvisioningReload, ScopeProvisionersNotifications)), routing.Wrap(hs.AdminProvisioningReloadNotifications))
		adminRoute.Post("/provisioning/alerting/reload", authorize(reqGrafanaAdmin, ac.EvalPermission(ActionProvisioningReload, ScopeProvisionersAlertRules)), routing.Wrap(hs.AdminProvisioningReloadAlerting))

		adminRoute.Post("/ldap/reload", authorize(reqGrafanaAdmin, ac.EvalPermission(ac.ActionLDAPConfigReload)), routing.Wrap(hs.ReloadLDAPCfg))
		adminRoute.Post("/ldap/sync/:id", authorize(reqGrafanaAdmin, ac.EvalPermission(ac.ActionLDAPUsersSync)), routing.Wrap(hs.PostSyncUserWithLDAP))
		adminRoute.Get("/ldap/:username", authorize(reqGrafanaAdmin, ac.EvalPermission(ac.ActionLDAPUsersRead)), routing.Wrap(hs.GetUserFromLDAP))
		adminRoute.Get("/ldap/status", authorize(reqGrafanaAdmin, ac.EvalPermission(ac.ActionLDAPStatusRead)), routing.Wrap(hs.GetLDAPStatus))
	})

	// Administering users
	r.Group("/api/admin/users", func(adminUserRoute routing.RouteRegister) {
		userIDScope := ac.Scope("global.users", "id", ac.Parameter(":id"))

		adminUserRoute.Post("/", authorize(reqGrafanaAdmin, ac.EvalPermission(ac.ActionUsersCreate)), routing.Wrap(hs.AdminCreateUser))
		adminUserRoute.Put("/:id/password", authorize(reqGrafanaAdmin, ac.EvalPermission(ac.ActionUsersPasswordUpdate, userIDScope)), routing.Wrap(hs.AdminUpdateUserPassword))
		adminUserRoute.Put("/:id/permissions", authorize(reqGrafanaAdmin, ac.EvalPermission(ac.ActionUsersPermissionsUpdate, userIDScope)), routing.Wrap(hs.AdminUpdateUserPermissions))
		adminUserRoute.Delete("/:id", authorize(reqGrafanaAdmin, ac.EvalPermission(ac.ActionUsersDelete, userIDScope)), routing.Wrap(hs.AdminDeleteUser))
		adminUserRoute.Post("/:id/disable", authorize(reqGrafanaAdmin, ac.EvalPermission(ac.ActionUsersDisable, userIDScope)), routing.Wrap(hs.AdminDisableUser))
		adminUserRoute.Post("/:id/enable", authorize(reqGrafanaAdmin, ac.EvalPermission(ac.ActionUsersEnable, userIDScope)), routing.Wrap(hs.AdminEnableUser))
		adminUserRoute.Get("/:id/quotas", authorize(reqGrafanaAdmin, ac.EvalPermission(ac.ActionUsersQuotasList, userIDScope)), routing.Wrap(hs.GetUserQuotas))
		adminUserRoute.Put("/:id/quotas/:target", authorize(reqGrafanaAdmin, ac.EvalPermission(ac.ActionUsersQuotasUpdate, userIDScope)), routing.Wrap(hs.UpdateUserQuota))

		adminUserRoute.Post("/:id/logout", authorize(reqGrafanaAdmin, ac.EvalPermission(ac.ActionUsersLogout, userIDScope)), routing.Wrap(hs.AdminLogoutUser))
		adminUserRoute.Get("/:id/auth-tokens", authorize(reqGrafanaAdmin, ac.EvalPermission(ac.ActionUsersAuthTokenList, userIDScope)), routing.Wrap(hs.AdminGetUserAuthTokens))
		adminUserRoute.Post("/:id/revoke-auth-token", authorize(reqGrafanaAdmin, ac.EvalPermission(ac.ActionUsersAuthTokenUpdate, userIDScope)), routing.Wrap(hs.AdminRevokeUserAuthToken))
	})

	// rendering
	r.Get("/render/*", reqSignedIn, hs.RenderToPng)

	// grafana.net proxy
	r.Any("/api/gnet/*", reqSignedIn, hs.ProxyGnetRequest)

	// Gravatar service
	r.Get("/avatar/:hash", hs.AvatarCacheServer.Handler)

	// Snapshots
	r.Post("/api/snapshots/", reqSnapshotPublicModeOrSignedIn, hs.CreateDashboardSnapshot)
	r.Get("/api/snapshot/shared-options/", reqSignedIn, GetSharingOptions)
	r.Get("/api/snapshots/:key", routing.Wrap(hs.GetDashboardSnapshot))
	r.Get("/api/snapshots-delete/:deleteKey", reqSnapshotPublicModeOrSignedIn, routing.Wrap(hs.DeleteDashboardSnapshotByDeleteKey))
	r.Delete("/api/snapshots/:key", reqEditorRole, routing.Wrap(hs.DeleteDashboardSnapshot))
}<|MERGE_RESOLUTION|>--- conflicted
+++ resolved
@@ -283,11 +283,7 @@
 			apiRoute.Group("/search-v2", hs.SearchV2HTTPService.RegisterHTTPRoutes)
 		}
 
-<<<<<<< HEAD
-		if !hs.QueryLibraryHTTPService.IsDisabled() {
-=======
 		if hs.QueryLibraryHTTPService != nil && !hs.QueryLibraryHTTPService.IsDisabled() {
->>>>>>> 004bb768
 			apiRoute.Group("/query-library", hs.QueryLibraryHTTPService.RegisterHTTPRoutes)
 		}
 
