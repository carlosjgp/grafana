define([
  'angular',
  'lodash',
  'moment',
  'app/core/utils/datemath',
  './directives',
  './query_ctrl',
],
function (angular, _, moment, dateMath) {
  'use strict';

  var module = angular.module('grafana.services');

  var durationSplitRegexp = /(\d+)(ms|s|m|h|d|w|M|y)/;

  module.factory('PrometheusDatasource', function($q, backendSrv, templateSrv) {

    function PrometheusDatasource(datasource) {
      this.type = 'prometheus';
      this.editorSrc = 'app/features/prometheus/partials/query.editor.html';
      this.name = datasource.name;
      this.supportMetrics = true;

<<<<<<< HEAD
      var url = datasource.url;
      if (url[url.length-1] === '/') {
        url = url.substr(0, url.length - 1);
      }
      this.url = url;
=======
      this.url = datasource.url.replace(/\/$/g, '');
      this.directUrl = datasource.directUrl.replace(/\/$/g, '');
>>>>>>> 0db2d07a
      this.basicAuth = datasource.basicAuth;
      this.lastErrors = {};
    }

    PrometheusDatasource.prototype._request = function(method, url) {
      var options = {
        url: this.url + url,
        method: method
      };

      if (this.basicAuth) {
        options.withCredentials = true;
        options.headers = {
          "Authorization": this.basicAuth
        };
      }

      return backendSrv.datasourceRequest(options);
    };

    // Called once per panel (graph)
    PrometheusDatasource.prototype.query = function(options) {
      var start = getPrometheusTime(options.range.from, false);
      var end = getPrometheusTime(options.range.to, true);

      var queries = [];
      _.each(options.targets, _.bind(function(target) {
        if (!target.expr || target.hide) {
          return;
        }

        var query = {};
        query.expr = templateSrv.replace(target.expr, options.scopedVars);

        var interval = target.interval || options.interval;
        var intervalFactor = target.intervalFactor || 1;
        query.step = this.calculateInterval(interval, intervalFactor);

        queries.push(query);
      }, this));

      // No valid targets, return the empty result to save a round trip.
      if (_.isEmpty(queries)) {
        var d = $q.defer();
        d.resolve({ data: [] });
        return d.promise;
      }

      var allQueryPromise = _.map(queries, _.bind(function(query) {
        return this.performTimeSeriesQuery(query, start, end);
      }, this));

      var self = this;
      return $q.all(allQueryPromise)
        .then(function(allResponse) {
          var result = [];

          _.each(allResponse, function(response, index) {
            if (response.status === 'error') {
              self.lastErrors.query = response.error;
              throw response.error;
            }
            delete self.lastErrors.query;

            _.each(response.data.data.result, function(metricData) {
              result.push(transformMetricData(metricData, options.targets[index]));
            });
          });

          return { data: result };
        });
    };

    PrometheusDatasource.prototype.performTimeSeriesQuery = function(query, start, end) {
      var url = '/api/v1/query_range?query=' + encodeURIComponent(query.expr) + '&start=' + start + '&end=' + end;

      var step = query.step;
      var range = Math.floor(end - start);
      // Prometheus drop query if range/step > 11000
      // calibrate step if it is too big
      if (step !== 0 && range / step > 11000) {
        step = Math.floor(range / 11000);
      }
      url += '&step=' + step;

      return this._request('GET', url);
    };

    PrometheusDatasource.prototype.performSuggestQuery = function(query) {
      var url = '/api/v1/label/__name__/values';

      return this._request('GET', url).then(function(result) {
        var suggestData = _.filter(result.data.data, function(metricName) {
          return metricName.indexOf(query) !==  1;
        });

        return suggestData;
      });
    };

    PrometheusDatasource.prototype.metricFindQuery = function(query) {
      if (!query) { return $q.when([]); }

      var interpolated;
      try {
        interpolated = templateSrv.replace(query);
      }
      catch (err) {
        return $q.reject(err);
      }

      var label_values_regex = /^label_values\(([^,]+)(?:,\s*(.+))?\)$/;
      var metric_names_regex = /^metrics\((.+)\)$/;

      var url;
      var label_values_query = interpolated.match(label_values_regex);
      if (label_values_query) {
        if (!label_values_query[2]) {
          // return label values globally
          url = '/api/v1/label/' + label_values_query[1] + '/values';

          return this._request('GET', url).then(function(result) {
            return _.map(result.data.data, function(value) {
              return {text: value};
            });
          });
        } else {
          var metric_query = 'count(' + label_values_query[1] + ') by (' +
                             label_values_query[2]  + ')';
          url = '/api/v1/query?query=' + encodeURIComponent(metric_query) +
                    '&time=' + (moment().valueOf() / 1000);

          return this._request('GET', url)
            .then(function(result) {
              if (result.data.data.result.length === 0 ||
                  _.keys(result.data.data.result[0].metric).length === 0) {
                return [];
              }
              return _.map(result.data.data.result, function(metricValue) {
                return {
                  text: metricValue.metric[label_values_query[2]],
                  expandable: true
                };
              });
            });
        }
      }

      var metric_names_query = interpolated.match(metric_names_regex);
      if (metric_names_query) {
        url = '/api/v1/label/__name__/values';

        return this._request('GET', url)
          .then(function(result) {
            return _.chain(result.data.data)
              .filter(function(metricName) {
                var r = new RegExp(metric_names_query[1]);
                return r.test(metricName);
              })
              .map(function(matchedMetricName) {
                return {
                  text: matchedMetricName,
                  expandable: true
                };
              })
              .value();
          });
      } else {
        // if query contains full metric name, return metric name and label list
        url = '/api/v1/query?query=' + encodeURIComponent(interpolated) +
              '&time=' + (moment().valueOf() / 1000);

        return this._request('GET', url)
          .then(function(result) {
            return _.map(result.data.data.result, function(metricData) {
              return {
                text: getOriginalMetricName(metricData.metric),
                expandable: true
              };
            });
          });
      }
    };

    PrometheusDatasource.prototype.testDatasource = function() {
      return this.metricFindQuery('metrics(.*)').then(function() {
        return { status: 'success', message: 'Data source is working', title: 'Success' };
      });
    };

    PrometheusDatasource.prototype.calculateInterval = function(interval, intervalFactor) {
      var m = interval.match(durationSplitRegexp);
      var dur = moment.duration(parseInt(m[1]), m[2]);
      var sec = dur.asSeconds();
      if (sec < 1) {
        sec = 1;
      }

      return Math.floor(sec * intervalFactor) + 's';
    };

    function transformMetricData(md, options) {
      var dps = [],
          metricLabel = null;

      metricLabel = createMetricLabel(md.metric, options);

      dps = _.map(md.values, function(value) {
        return [parseFloat(value[1]), value[0] * 1000];
      });

      return { target: metricLabel, datapoints: dps };
    }

    function createMetricLabel(labelData, options) {
      if (_.isUndefined(options) || _.isEmpty(options.legendFormat)) {
        return getOriginalMetricName(labelData);
      }

      var originalSettings = _.templateSettings;
      _.templateSettings = {
        interpolate: /\{\{(.+?)\}\}/g
      };

      var template = _.template(templateSrv.replace(options.legendFormat));
      var metricName;
      try {
        metricName = template(labelData);
      } catch (e) {
        metricName = '{}';
      }

      _.templateSettings = originalSettings;

      return metricName;
    }

    function getOriginalMetricName(labelData) {
      var metricName = labelData.__name__ || '';
      delete labelData.__name__;
      var labelPart = _.map(_.pairs(labelData), function(label) {
        return label[0] + '="' + label[1] + '"';
      }).join(',');
      return metricName + '{' + labelPart + '}';
    }

    function getPrometheusTime(date, roundUp) {
      if (_.isString(date)) {
        date = dateMath.parse(date, roundUp);
      }
      return (date.valueOf() / 1000).toFixed(0);
    }

    return PrometheusDatasource;
  });

});<|MERGE_RESOLUTION|>--- conflicted
+++ resolved
@@ -20,17 +20,7 @@
       this.editorSrc = 'app/features/prometheus/partials/query.editor.html';
       this.name = datasource.name;
       this.supportMetrics = true;
-
-<<<<<<< HEAD
-      var url = datasource.url;
-      if (url[url.length-1] === '/') {
-        url = url.substr(0, url.length - 1);
-      }
-      this.url = url;
-=======
-      this.url = datasource.url.replace(/\/$/g, '');
-      this.directUrl = datasource.directUrl.replace(/\/$/g, '');
->>>>>>> 0db2d07a
+      this.url = datasource.url;
       this.basicAuth = datasource.basicAuth;
       this.lastErrors = {};
     }
