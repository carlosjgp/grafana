--- conflicted
+++ resolved
@@ -16,27 +16,7 @@
 
   return (
     <div className={styles.container}>
-<<<<<<< HEAD
-      <h1 className={styles.title}>What's New In Grafana 7</h1>
-=======
-      <h1 className={styles.title}>Welcome to Grafana</h1>
-      <div className={styles.help}>
-        <h3 className={styles.helpText}>Need help?</h3>
-        <div className={styles.helpLinks}>
-          {helpOptions.map((option, index) => {
-            return (
-              <a
-                key={`${option.label}-${index}`}
-                className={styles.helpLink}
-                href={`${option.href}?utm_source=grafana_gettingstarted`}
-              >
-                {option.label}
-              </a>
-            );
-          })}
-        </div>
-      </div>
->>>>>>> 18489000
+      <h1 className={styles.title}>What's new in Grafana 7.0</h1>
     </div>
   );
 };
@@ -52,16 +32,8 @@
       height: 100%;
       align-items: center;
       padding: 0 16px;
-<<<<<<< HEAD
       justify-content: center;
-
-      @media only screen and (max-width: ${theme.breakpoints.xl}) {
-        padding: 0 30px 0 100px;
-      }
-=======
-      justify-content: space-between;
       padding: 0 ${theme.spacing.lg};
->>>>>>> 18489000
 
       @media only screen and (max-width: ${theme.breakpoints.lg}) {
         background-position: 0px;
