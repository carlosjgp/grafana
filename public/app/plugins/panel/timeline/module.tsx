import { FieldColorModeId, FieldConfigProperty, PanelPlugin } from '@grafana/data';
import { TimelinePanel } from './TimelinePanel';
import { TimelineOptions, TimelineFieldConfig, TimelineMode, defaultTimelineFieldConfig } from './types';
import { BarValueVisibility } from '@grafana/ui';

export const plugin = new PanelPlugin<TimelineOptions, TimelineFieldConfig>(TimelinePanel)
  .useFieldConfig({
    standardOptions: {
      [FieldConfigProperty.Color]: {
        settings: {
          byValueSupport: true,
        },
        defaultValue: {
          mode: FieldColorModeId.PaletteClassic,
        },
      },
    },
    useCustomConfig: (builder) => {
<<<<<<< HEAD
      builder.addBooleanSwitch({
        path: 'mergeValues',
        name: 'Merge equal consecutive values',
        defaultValue: true,
        //showIf: ({ mode }) => mode === TimelineMode.Spans,
      });
=======
      builder
        .addSliderInput({
          path: 'lineWidth',
          name: 'Line width',
          defaultValue: defaultTimelineFieldConfig.lineWidth,
          settings: {
            min: 0,
            max: 10,
            step: 1,
          },
        })
        .addSliderInput({
          path: 'fillOpacity',
          name: 'Fill opacity',
          defaultValue: defaultTimelineFieldConfig.fillOpacity,
          settings: {
            min: 0,
            max: 100,
            step: 1,
          },
        });
>>>>>>> 1367f717
    },
  })
  .setPanelOptions((builder) => {
    builder
      .addRadio({
        path: 'mode',
        name: 'Mode',
        defaultValue: TimelineMode.Changes,
        settings: {
          options: [
            { label: 'State changes', value: TimelineMode.Changes },
            { label: 'Periodic samples', value: TimelineMode.Samples },
          ],
        },
      })
      .addRadio({
        path: 'showValue',
        name: 'Show values',
        settings: {
          options: [
            //{ value: BarValueVisibility.Auto, label: 'Auto' },
            { value: BarValueVisibility.Always, label: 'Always' },
            { value: BarValueVisibility.Never, label: 'Never' },
          ],
        },
        defaultValue: BarValueVisibility.Always,
      })
      .addRadio({
        path: 'alignValue',
        name: 'Align value',
        settings: {
          options: [
            { value: 'left', label: 'Left' },
            { value: 'center', label: 'Center' },
            { value: 'right', label: 'Right' },
          ],
        },
        defaultValue: 'center',
        showIf: ({ mode }) => mode === TimelineMode.Changes,
      })
      .addSliderInput({
        path: 'rowHeight',
        name: 'Row height',
        defaultValue: 0.9,
        settings: {
          min: 0,
          max: 1,
          step: 0.01,
        },
      })
      .addSliderInput({
        path: 'colWidth',
        name: 'Column width',
        defaultValue: 0.9,
        settings: {
          min: 0,
          max: 1,
          step: 0.01,
        },
        showIf: ({ mode }) => mode === TimelineMode.Samples,
      });

    //addLegendOptions(builder);
  });<|MERGE_RESOLUTION|>--- conflicted
+++ resolved
@@ -16,15 +16,13 @@
       },
     },
     useCustomConfig: (builder) => {
-<<<<<<< HEAD
-      builder.addBooleanSwitch({
-        path: 'mergeValues',
-        name: 'Merge equal consecutive values',
-        defaultValue: true,
-        //showIf: ({ mode }) => mode === TimelineMode.Spans,
-      });
-=======
       builder
+        .addBooleanSwitch({
+          path: 'mergeValues',
+          name: 'Merge equal consecutive values',
+          defaultValue: true,
+          //showIf: ({ mode }) => mode === TimelineMode.Spans,
+        })
         .addSliderInput({
           path: 'lineWidth',
           name: 'Line width',
@@ -45,7 +43,6 @@
             step: 1,
           },
         });
->>>>>>> 1367f717
     },
   })
   .setPanelOptions((builder) => {
