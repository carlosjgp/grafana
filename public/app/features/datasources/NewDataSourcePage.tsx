import React, { PureComponent } from 'react';
import { connect } from 'react-redux';
import { hot } from 'react-hot-loader';
import Page from 'app/core/components/Page/Page';
import { NavModel, Plugin, StoreState } from 'app/types';
import { addDataSource, loadDataSourceTypes, setDataSourceTypeSearchQuery } from './state/actions';
import { getNavModel } from 'app/core/selectors/navModel';
import { getDataSourceTypes } from './state/selectors';
import { FilterInput } from 'app/core/components/FilterInput/FilterInput';

export interface Props {
  navModel: NavModel;
  dataSourceTypes: Plugin[];
  isLoading: boolean;
  addDataSource: typeof addDataSource;
  loadDataSourceTypes: typeof loadDataSourceTypes;
  dataSourceTypeSearchQuery: string;
  setDataSourceTypeSearchQuery: typeof setDataSourceTypeSearchQuery;
}

class NewDataSourcePage extends PureComponent<Props> {
  componentDidMount() {
    this.props.loadDataSourceTypes();
  }

  onDataSourceTypeClicked = (plugin: Plugin) => {
    this.props.addDataSource(plugin);
  };

  onSearchQueryChange = (value: string) => {
    this.props.setDataSourceTypeSearchQuery(value);
  };

  render() {
    const { navModel, dataSourceTypes, dataSourceTypeSearchQuery, isLoading } = this.props;
    return (
      <Page navModel={navModel}>
        <Page.Contents isLoading={isLoading}>
<<<<<<< HEAD
          <div className="page-container page-body">
            <h2 className="add-data-source-header">Choose data source type</h2>
            <div className="add-data-source-search">
              <FilterInput
                labelClassName="gf-form--has-input-icon"
                inputClassName="gf-form-input width-20"
=======
          <h2 className="add-data-source-header">Choose data source type</h2>
          <div className="add-data-source-search">
            <label className="gf-form--has-input-icon">
              <input
                type="text"
                className="gf-form-input width-20"
>>>>>>> ef723643
                value={dataSourceTypeSearchQuery}
                onChange={this.onSearchQueryChange}
                placeholder="Filter by name or type"
              />
<<<<<<< HEAD
            </div>
            <div className="add-data-source-grid">
              {dataSourceTypes.map((plugin, index) => {
                return (
                  <div
                    onClick={() => this.onDataSourceTypeClicked(plugin)}
                    className="add-data-source-grid-item"
                    key={`${plugin.id}-${index}`}
                  >
                    <img className="add-data-source-grid-item-logo" src={plugin.info.logos.small} />
                    <span className="add-data-source-grid-item-text">{plugin.name}</span>
                  </div>
                );
              })}
            </div>
=======
              <i className="gf-form-input-icon fa fa-search" />
            </label>
          </div>
          <div className="add-data-source-grid">
            {dataSourceTypes.map((plugin, index) => {
              return (
                <div
                  onClick={() => this.onDataSourceTypeClicked(plugin)}
                  className="add-data-source-grid-item"
                  key={`${plugin.id}-${index}`}
                >
                  <img className="add-data-source-grid-item-logo" src={plugin.info.logos.small} />
                  <span className="add-data-source-grid-item-text">{plugin.name}</span>
                </div>
              );
            })}
>>>>>>> ef723643
          </div>
        </Page.Contents>
      </Page>
    );
  }
}

function mapStateToProps(state: StoreState) {
  return {
    navModel: getNavModel(state.navIndex, 'datasources'),
    dataSourceTypes: getDataSourceTypes(state.dataSources),
    isLoading: state.dataSources.isLoadingDataSources,
  };
}

const mapDispatchToProps = {
  addDataSource,
  loadDataSourceTypes,
  setDataSourceTypeSearchQuery,
};

export default hot(module)(connect(mapStateToProps, mapDispatchToProps)(NewDataSourcePage));<|MERGE_RESOLUTION|>--- conflicted
+++ resolved
@@ -36,44 +36,15 @@
     return (
       <Page navModel={navModel}>
         <Page.Contents isLoading={isLoading}>
-<<<<<<< HEAD
-          <div className="page-container page-body">
-            <h2 className="add-data-source-header">Choose data source type</h2>
-            <div className="add-data-source-search">
-              <FilterInput
-                labelClassName="gf-form--has-input-icon"
-                inputClassName="gf-form-input width-20"
-=======
           <h2 className="add-data-source-header">Choose data source type</h2>
           <div className="add-data-source-search">
-            <label className="gf-form--has-input-icon">
-              <input
-                type="text"
-                className="gf-form-input width-20"
->>>>>>> ef723643
-                value={dataSourceTypeSearchQuery}
-                onChange={this.onSearchQueryChange}
-                placeholder="Filter by name or type"
-              />
-<<<<<<< HEAD
-            </div>
-            <div className="add-data-source-grid">
-              {dataSourceTypes.map((plugin, index) => {
-                return (
-                  <div
-                    onClick={() => this.onDataSourceTypeClicked(plugin)}
-                    className="add-data-source-grid-item"
-                    key={`${plugin.id}-${index}`}
-                  >
-                    <img className="add-data-source-grid-item-logo" src={plugin.info.logos.small} />
-                    <span className="add-data-source-grid-item-text">{plugin.name}</span>
-                  </div>
-                );
-              })}
-            </div>
-=======
-              <i className="gf-form-input-icon fa fa-search" />
-            </label>
+            <FilterInput
+              labelClassName="gf-form--has-input-icon"
+              inputClassName="gf-form-input width-20"
+              value={dataSourceTypeSearchQuery}
+              onChange={this.onSearchQueryChange}
+              placeholder="Filter by name or type"
+            />
           </div>
           <div className="add-data-source-grid">
             {dataSourceTypes.map((plugin, index) => {
@@ -88,7 +59,6 @@
                 </div>
               );
             })}
->>>>>>> ef723643
           </div>
         </Page.Contents>
       </Page>
